--- conflicted
+++ resolved
@@ -9,11 +9,6 @@
 ./.jupyter
 ./.cupy
 
-<<<<<<< HEAD
 outputs/
-./.vscode-server
-# ./models
-=======
 .vscode
-.vscode-server
->>>>>>> 15bec5f9
+.vscode-server
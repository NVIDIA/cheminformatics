# Copyright 2020 NVIDIA Corporation
# SPDX-License-Identifier: Apache-2.0
FROM nvidia/cuda:11.0-base
<<<<<<< HEAD
ARG CODE_BASE=/opt/nvidia
ARG PACKAGE_PATH=${CODE_BASE}/cheminformatics/
ARG CONDA_ENV=cuchem
=======

RUN apt update && DEBIAN_FRONTEND=noninteractive apt-get install -y wget git\
    && rm -rf /var/lib/apt/lists/*
>>>>>>> 071f1652

RUN apt update && \
    DEBIAN_FRONTEND=noninteractive \
    && apt-get install -y wget git unzip \
    && rm -rf /var/lib/apt/lists/*

# Install conda
SHELL ["/bin/bash", "-c"]
RUN wget --quiet -O /tmp/miniconda.sh \
    https://repo.anaconda.com/miniconda/Miniconda3-py37_4.9.2-Linux-x86_64.sh \
    && /bin/bash /tmp/miniconda.sh -b -p /opt/conda \
    && rm /tmp/miniconda.sh \
    && ln -s /opt/conda/etc/profile.d/conda.sh /etc/profile.d/conda.sh

ENV PATH /opt/conda/bin:$PATH

# Setup conda env
COPY setup/cuchem_rapids_0.17.yml /tmp

<<<<<<< HEAD
RUN conda env create --name ${CONDA_ENV} -f /tmp/cuchem_rapids_0.17.yml \
    && rm /tmp/cuchem_rapids_0.17.yml \
    && conda clean -ay
ENV PATH /opt/conda/envs/${CONDA_ENV}/bin:$PATH
=======
RUN conda env create --name cuchem -f /tmp/cuchem_rapids_0.17.yml \
    && rm /tmp/cuchem_rapids_0.17.yml\
    && conda clean -ay
ENV PATH /opt/conda/envs/cuchem/bin:$PATH
>>>>>>> 071f1652

RUN conda run -n ${CONDA_ENV} python3 -m ipykernel install --user --name=${CONDA_ENV}
RUN echo "source activate cuchem" > /etc/bash.bashrc

<<<<<<< HEAD
# Add cddd code
COPY launch.sh ${PACKAGE_PATH}/
COPY *.py ${PACKAGE_PATH}/
COPY nbs/*.ipynb ${PACKAGE_PATH}/
RUN /opt/conda/envs/${CONDA_ENV}/bin/pip uninstall -y cddd
RUN cd /workspace \
    && git clone https://github.com/jrwnter/cddd.git \
    && cd cddd \
    && /opt/conda/envs/${CONDA_ENV}/bin/pip install -e . \ 
    && ./download_default_model.sh
=======
RUN mkdir -p /opt/nvidia/ \
    && cd /opt/nvidia/ \
    && git clone https://github.com/NVIDIA/cheminformatics.git cheminfomatics \
    && rm -rf /opt/nvidia/cheminfomatics/.git
>>>>>>> 071f1652

ENV UCX_LOG_LEVEL error

CMD ${PACKAGE_PATH}/launch.sh dash<|MERGE_RESOLUTION|>--- conflicted
+++ resolved
@@ -1,24 +1,12 @@
 # Copyright 2020 NVIDIA Corporation
 # SPDX-License-Identifier: Apache-2.0
 FROM nvidia/cuda:11.0-base
-<<<<<<< HEAD
-ARG CODE_BASE=/opt/nvidia
-ARG PACKAGE_PATH=${CODE_BASE}/cheminformatics/
-ARG CONDA_ENV=cuchem
-=======
 
 RUN apt update && DEBIAN_FRONTEND=noninteractive apt-get install -y wget git\
     && rm -rf /var/lib/apt/lists/*
->>>>>>> 071f1652
 
-RUN apt update && \
-    DEBIAN_FRONTEND=noninteractive \
-    && apt-get install -y wget git unzip \
-    && rm -rf /var/lib/apt/lists/*
-
-# Install conda
 SHELL ["/bin/bash", "-c"]
-RUN wget --quiet -O /tmp/miniconda.sh \
+RUN  wget --quiet -O /tmp/miniconda.sh \
     https://repo.anaconda.com/miniconda/Miniconda3-py37_4.9.2-Linux-x86_64.sh \
     && /bin/bash /tmp/miniconda.sh -b -p /opt/conda \
     && rm /tmp/miniconda.sh \
@@ -26,42 +14,22 @@
 
 ENV PATH /opt/conda/bin:$PATH
 
-# Setup conda env
+# Copy conda env spec.
 COPY setup/cuchem_rapids_0.17.yml /tmp
 
-<<<<<<< HEAD
-RUN conda env create --name ${CONDA_ENV} -f /tmp/cuchem_rapids_0.17.yml \
-    && rm /tmp/cuchem_rapids_0.17.yml \
-    && conda clean -ay
-ENV PATH /opt/conda/envs/${CONDA_ENV}/bin:$PATH
-=======
 RUN conda env create --name cuchem -f /tmp/cuchem_rapids_0.17.yml \
     && rm /tmp/cuchem_rapids_0.17.yml\
     && conda clean -ay
 ENV PATH /opt/conda/envs/cuchem/bin:$PATH
->>>>>>> 071f1652
 
-RUN conda run -n ${CONDA_ENV} python3 -m ipykernel install --user --name=${CONDA_ENV}
+RUN source activate cuchem && python3 -m ipykernel install --user --name=cuchem
 RUN echo "source activate cuchem" > /etc/bash.bashrc
 
-<<<<<<< HEAD
-# Add cddd code
-COPY launch.sh ${PACKAGE_PATH}/
-COPY *.py ${PACKAGE_PATH}/
-COPY nbs/*.ipynb ${PACKAGE_PATH}/
-RUN /opt/conda/envs/${CONDA_ENV}/bin/pip uninstall -y cddd
-RUN cd /workspace \
-    && git clone https://github.com/jrwnter/cddd.git \
-    && cd cddd \
-    && /opt/conda/envs/${CONDA_ENV}/bin/pip install -e . \ 
-    && ./download_default_model.sh
-=======
 RUN mkdir -p /opt/nvidia/ \
     && cd /opt/nvidia/ \
     && git clone https://github.com/NVIDIA/cheminformatics.git cheminfomatics \
     && rm -rf /opt/nvidia/cheminfomatics/.git
->>>>>>> 071f1652
 
 ENV UCX_LOG_LEVEL error
 
-CMD ${PACKAGE_PATH}/launch.sh dash+CMD /opt/nvidia/cheminfomatics/launch.sh dash
# Copyright 2020 NVIDIA Corporation
FROM nvidia/cuda:11.0-base

RUN apt-get update \
    && apt-get upgrade -y \
    && DEBIAN_FRONTEND=noninteractive apt-get install -y wget git unzip tmux \
        apt-transport-https \
        ca-certificates \
        curl \
        gnupg \
        lsb-release \
    && rm -rf /var/lib/apt/lists/*

RUN curl -fsSL https://download.docker.com/linux/ubuntu/gpg | gpg --dearmor -o /usr/share/keyrings/docker-archive-keyring.gpg
RUN echo \
  "deb [arch=amd64 signed-by=/usr/share/keyrings/docker-archive-keyring.gpg] https://download.docker.com/linux/ubuntu \
  $(lsb_release -cs) stable" | tee /etc/apt/sources.list.d/docker.list > /dev/null
RUN apt-get update \
    && DEBIAN_FRONTEND=noninteractive apt-get install -y docker-ce docker-ce-cli containerd.io
RUN curl -L "https://github.com/docker/compose/releases/download/1.29.2/docker-compose-$(uname -s)-$(uname -m)" -o /usr/local/bin/docker-compose
RUN chmod +x /usr/local/bin/docker-compose

SHELL ["/bin/bash", "-c"]
RUN  wget --quiet -O /tmp/miniconda.sh \
    https://repo.anaconda.com/miniconda/Miniconda3-py37_4.9.2-Linux-x86_64.sh \
    && /bin/bash /tmp/miniconda.sh -b -p /opt/conda \
    && rm /tmp/miniconda.sh \
    && ln -s /opt/conda/etc/profile.d/conda.sh /etc/profile.d/conda.sh

ENV PATH /opt/conda/bin:$PATH

# Copy conda env spec.
COPY cuchem/conda/env.yml /tmp

RUN conda env create --name cuchem -f /tmp/env.yml \
    && rm /tmp/env.yml\
    && conda clean -afy
ENV PATH /opt/conda/envs/cuchem/bin:$PATH

RUN source activate cuchem && python3 -m ipykernel install --user --name=cuchem
RUN echo "source activate cuchem" > /etc/bash.bashrc

<<<<<<< HEAD
RUN pip install torch torchvision torchaudio

ADD "https://www.random.org/cgi-bin/randbyte?nbytes=10&format=h" skipcache
# Any line that needs to be executed without refering to cache should be below
# this line.
# TODO: The following lines will change once the current refactor is complete
=======
>>>>>>> 5a9eb1d1
COPY ./ /opt/nvidia/cheminfomatics
RUN cd /opt/nvidia/cheminfomatics/common; pip install .
RUN cd /opt/nvidia/cheminfomatics/cuchem; pip install -r requirements.txt
RUN cd /opt/nvidia/cheminfomatics/chemportal; pip install -r requirements.txt

ENV PYTHONPATH /opt/nvidia/cheminfomatics/common/generated:$PYTHONPATH
ENV UCX_LOG_LEVEL error

CMD cd /opt/nvidia/cheminfomatics; ./launch.sh start<|MERGE_RESOLUTION|>--- conflicted
+++ resolved
@@ -40,15 +40,6 @@
 RUN source activate cuchem && python3 -m ipykernel install --user --name=cuchem
 RUN echo "source activate cuchem" > /etc/bash.bashrc
 
-<<<<<<< HEAD
-RUN pip install torch torchvision torchaudio
-
-ADD "https://www.random.org/cgi-bin/randbyte?nbytes=10&format=h" skipcache
-# Any line that needs to be executed without refering to cache should be below
-# this line.
-# TODO: The following lines will change once the current refactor is complete
-=======
->>>>>>> 5a9eb1d1
 COPY ./ /opt/nvidia/cheminfomatics
 RUN cd /opt/nvidia/cheminfomatics/common; pip install .
 RUN cd /opt/nvidia/cheminfomatics/cuchem; pip install -r requirements.txt

FROM nvcr.io/nvidia/pytorch:20.11-py3

ENV UCX_LOG_LEVEL error
ENV PATH /opt/conda/bin:$PATH
ENV CUDA_HOME /usr/local/cuda
SHELL ["/bin/bash", "-c"]
RUN echo "source activate base" > /etc/bash.bashrc

RUN apt update && DEBIAN_FRONTEND=noninteractive \
    && apt-get install -y wget git unzip tmux vim libxrender1 \
    && rm -rf /var/lib/apt/lists/*

## Environment setup -- original installation
# RUN conda install -n base -c rdkit rdkit pandas==1.1.3 matplotlib numpy \
#     && conda clean -ay
# RUN conda run -n base pip install pytorch_lightning==1.1.0 pytest pytest-order pybind11==2.6.2 six==1.15.0 regex deepspeed==0.3.10
## Environment setup
COPY megamolbart/conda/env.yml /tmp/.
RUN conda env update --name base -f /tmp/env.yml && conda clean -afy

## Apex
RUN cd /tmp && git clone https://github.com/NVIDIA/apex
RUN cd /tmp/apex/ \
    && /opt/conda/bin/python3 -m pip install -v \
        --disable-pip-version-check --no-cache-dir \
        --global-option="--cpp_ext" --global-option="--cuda_ext" ./

## PySMILES
RUN wget --quiet -O /tmp/pysmilesutils-mirror.tgz \
    http://rilango-work.nvidia.com/molbart/pysmilesutils-mirror.tgz \
<<<<<<< HEAD
    && tar -xzf /tmp/pysmilesutils-mirror.tgz -C /opt \
=======
    && tar xzf /tmp/pysmilesutils-mirror.tgz -C /opt \
>>>>>>> 9b3479fa
    && cd /opt/pysmilesutils-mirror; pip install .

## MegaMolBART code and weights
RUN wget --quiet -O /tmp/megatron_molbart.zip \
<<<<<<< HEAD
        http://rilango-work.nvidia.com/megatron_molbart/MolBART-megatron-molbart-with-zinc.zip \
    && wget --quiet -O /tmp/global_step677000-20210423T224437Z-001.zip \
        http://rilango-work.nvidia.com/megatron_molbart/global_step677000-20210423T224437Z-001.zip \
    && unzip /tmp/megatron_molbart.zip -d /opt \
    && cd /opt/MolBART/megatron_molbart/Megatron-LM-v1.1.5-3D_parallelism && pip install . \
    && cd /opt/MolBART; pip install . \
    && mkdir -p /models/megamolbart \
    && cp /opt/MolBART/bart_vocab.txt /models/megamolbart/bart_vocab.txt \
    && unzip /tmp/global_step677000-20210423T224437Z-001.zip -d /models/megamolbart
=======
    http://rilango-work.nvidia.com/megatron_molbart/MolBART-megatron-molbart-with-zinc.zip \
    && unzip /tmp/megatron_molbart.zip -d /opt \
    && cd /opt/MolBART/megatron_molbart/Megatron-LM-v1.1.5-3D_parallelism && pip install . \
    && cd /opt/MolBART; pip install .
RUN mkdir -p /models/megamolbart \
    && wget --quiet -O /tmp/megamolbart_checkpoints_20210427.tgz \
    http://rilango-work.nvidia.com/megatron_molbart/megamolbart_checkpoints_20210427.tgz \
    && cp /opt/MolBART/bart_vocab.txt /models/megamolbart/bart_vocab.txt \
    && tar xzf /tmp/megamolbart_checkpoints_20210427.tgz -C /models/megamolbart 
>>>>>>> 9b3479fa
ENV PYTHONPATH = /opt/MolBART/megatron_molbart:/opt/MolBART

# ## MolBART Models and Weights -- TODO: remove these
# RUN mkdir -p /models/molbart \
#     && wget --quiet -O /models/molbart/mol_opt_tokeniser.pickle \
#     http://rilango-work.nvidia.com/molbart/mol_opt_tokeniser.pickle \
#     && wget --quiet -O /models/molbart/az_molbart_pretrain.ckpt \
#     http://rilango-work.nvidia.com/molbart/az_molbart_pretrain.ckpt

## NVIDIA code
RUN mkdir -p /opt/nvidia/ \
    && cd /opt/nvidia/ \
    && git clone https://github.com/NVIDIA/cheminformatics.git cheminfomatics \
    && rm -rf /opt/nvidia/cheminfomatics/.git<|MERGE_RESOLUTION|>--- conflicted
+++ resolved
@@ -28,36 +28,21 @@
 ## PySMILES
 RUN wget --quiet -O /tmp/pysmilesutils-mirror.tgz \
     http://rilango-work.nvidia.com/molbart/pysmilesutils-mirror.tgz \
-<<<<<<< HEAD
-    && tar -xzf /tmp/pysmilesutils-mirror.tgz -C /opt \
-=======
     && tar xzf /tmp/pysmilesutils-mirror.tgz -C /opt \
->>>>>>> 9b3479fa
     && cd /opt/pysmilesutils-mirror; pip install .
 
 ## MegaMolBART code and weights
 RUN wget --quiet -O /tmp/megatron_molbart.zip \
-<<<<<<< HEAD
-        http://rilango-work.nvidia.com/megatron_molbart/MolBART-megatron-molbart-with-zinc.zip \
-    && wget --quiet -O /tmp/global_step677000-20210423T224437Z-001.zip \
-        http://rilango-work.nvidia.com/megatron_molbart/global_step677000-20210423T224437Z-001.zip \
-    && unzip /tmp/megatron_molbart.zip -d /opt \
-    && cd /opt/MolBART/megatron_molbart/Megatron-LM-v1.1.5-3D_parallelism && pip install . \
-    && cd /opt/MolBART; pip install . \
-    && mkdir -p /models/megamolbart \
-    && cp /opt/MolBART/bart_vocab.txt /models/megamolbart/bart_vocab.txt \
-    && unzip /tmp/global_step677000-20210423T224437Z-001.zip -d /models/megamolbart
-=======
     http://rilango-work.nvidia.com/megatron_molbart/MolBART-megatron-molbart-with-zinc.zip \
     && unzip /tmp/megatron_molbart.zip -d /opt \
     && cd /opt/MolBART/megatron_molbart/Megatron-LM-v1.1.5-3D_parallelism && pip install . \
     && cd /opt/MolBART; pip install .
+
 RUN mkdir -p /models/megamolbart \
     && wget --quiet -O /tmp/megamolbart_checkpoints_20210427.tgz \
     http://rilango-work.nvidia.com/megatron_molbart/megamolbart_checkpoints_20210427.tgz \
     && cp /opt/MolBART/bart_vocab.txt /models/megamolbart/bart_vocab.txt \
-    && tar xzf /tmp/megamolbart_checkpoints_20210427.tgz -C /models/megamolbart 
->>>>>>> 9b3479fa
+    && tar xzf /tmp/megamolbart_checkpoints_20210427.tgz -C /models/megamolbart
 ENV PYTHONPATH = /opt/MolBART/megatron_molbart:/opt/MolBART
 
 # ## MolBART Models and Weights -- TODO: remove these

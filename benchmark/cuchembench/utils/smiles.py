--- conflicted
+++ resolved
@@ -39,12 +39,7 @@
         fingerprints[i] = fp
     return fingerprints
 
-<<<<<<< HEAD
-def calc_morgan_fingerprints(dataframe, smiles_col='canonical_smiles', remove_invalid=True, nbits = 512):
-=======
-
 def calc_morgan_fingerprints(dataframe, smiles_col='canonical_smiles', remove_invalid=True, nbits=512):
->>>>>>> 55f7aa81
     """Calculate Morgan fingerprints on SMILES strings
 
     Args:

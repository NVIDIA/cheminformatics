--- conflicted
+++ resolved
@@ -5,16 +5,7 @@
 import pandas as pd
 from datetime import datetime
 from copy import deepcopy
-<<<<<<< HEAD
-from cuchembm.plot import (load_metric_results,
-                           make_sampling_plots,
-                           make_embedding_df,
-                           make_nearest_neighbor_plot,
-                           make_physchem_plots,
-                           make_bioactivity_plots)
-=======
 from cuchembm.plot import (create_aggregated_plots, make_model_plots)
->>>>>>> 72d0ada9
 
 # Dataset classess
 from cuchembm.datasets.physchem import (ChEMBLApprovedDrugs,

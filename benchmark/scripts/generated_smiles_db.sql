--- conflicted
+++ resolved
@@ -21,10 +21,6 @@
 );
 
 CREATE INDEX IF NOT EXISTS smiles_samples_index ON smiles_samples (input_id, smiles, scaffold, is_valid, is_generated);
-<<<<<<< HEAD
-=======
-
->>>>>>> 15bec5f9
 
 CREATE TABLE IF NOT EXISTS meta_data (
 	id INTEGER PRIMARY KEY AUTOINCREMENT,

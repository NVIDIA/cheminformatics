import os
import warnings
import pandas
import sqlite3
import logging
import sys
from typing import List
#from dask import delayed, dataframe
import dask
from contextlib import closing
from cuchemcommon.utils.singleton import Singleton
from cuchemcommon.context import Context

warnings.filterwarnings("ignore", message=r"deprecated", category=FutureWarning)
logger = logging.getLogger(__name__)

BATCH_SIZE = 100000
ADDITIONAL_FEILD = ['canonical_smiles', 'transformed_smiles']
IMP_PROPS = [
    'alogp',
    'aromatic_rings',
    'full_mwt',
    'psa',
    'rtb']
IMP_PROPS_TYPE = [pandas.Series([], dtype='float64'),
                  pandas.Series([], dtype='int64'),
                  pandas.Series([], dtype='float64'),
                  pandas.Series([], dtype='float64'),
                  pandas.Series([], dtype='int64')]
ADDITIONAL_FEILD_TYPE = [pandas.Series([], dtype='object'),
                         pandas.Series([], dtype='object')]

SQL_MOLECULAR_PROP = """
SELECT md.molregno as molregno, md.chembl_id, cp.*, cs.*
FROM molecule_dictionary as md
    join compound_structures cs on md.molregno = cs.molregno
    left join compound_properties cp on cs.molregno = cp.molregno
WHERE  md.molregno in (%s)
"""


# DEPRECATED. Please add code to DAO classes.
class ChEmblData(object, metaclass=Singleton):

    def __init__(self, fp_type):

        context = Context()
        db_file = context.get_config('data_mount_path', default='/data')
        db_file = os.path.join(db_file, 'db', 'chembl_27.db')

        if not os.path.exists(db_file):
            logger.error('%s not found', db_file)
            raise Exception('{} not found'.format(db_file))

        self.fp_type = fp_type
        self.chembl_db = 'file:%s?mode=ro' % db_file

        logger.info('ChEMBL database: %s...' % self.chembl_db)

    def fetch_props_by_molregno(self, molregnos):
        """
        Returns compound properties and structure filtered by ChEMBL IDs along
        with a list of columns.
        """
        with closing(sqlite3.connect(self.chembl_db, uri=True)) as con, con, \
                closing(con.cursor()) as cur:
            select_stmt = SQL_MOLECULAR_PROP % " ,".join(list(map(str, molregnos)))
            cur.execute(select_stmt)

            cols = list(map(lambda x: x[0], cur.description))
            return cols, cur.fetchall()

    def fetch_props_by_chembl(self, chembl_ids):
        """
        Returns compound properties and structure filtered by ChEMBL IDs along
        with a list of columns.
        """
        sql_stml = """
            SELECT md.molregno as molregno, md.chembl_id, cp.*, cs.*
            FROM molecule_dictionary as md
                join compound_properties cp on md.molregno = cp.molregno
                left join compound_structures cs on cp.molregno = cs.molregno
            WHERE  md.chembl_id in (%s)
            """
        with closing(sqlite3.connect(self.chembl_db, uri=True)) as con, con, \
                closing(con.cursor()) as cur:
            select_stmt = sql_stml % "'%s'" % "','".join([x.strip().upper() for x in chembl_ids])
            cur.execute(select_stmt)

            cols = list(map(lambda x: x[0], cur.description))
            return cols, cur.fetchall()

    def fetch_molregno_by_chemblId(self, chemblIds):
        logger.debug('Fetch ChEMBL ID using molregno...')
        with closing(sqlite3.connect(self.chembl_db, uri=True)) as con, con, \
                closing(con.cursor()) as cur:
            select_stmt = '''
                SELECT md.molregno as molregno
                FROM molecule_dictionary as md
                    join compound_properties cp on md.molregno = cp.molregno
                    left join compound_structures cs on cp.molregno = cs.molregno
                WHERE  md.chembl_id in (%s)
            ''' % "'%s'" % "','".join(chemblIds)
            cur.execute(select_stmt)
            return cur.fetchall()

    def fetch_id_from_chembl(self, new_molecules: List):
        logger.debug('Fetch ChEMBL ID using molregno...')

        with closing(sqlite3.connect(self.chembl_db, uri=True)) as con, con, \
                closing(con.cursor()) as cur:
            select_stmt = '''
                SELECT md.molregno as molregno, md.chembl_id as chembl_id,
                    cs.canonical_smiles as smiles
                FROM molecule_dictionary as md
                    join compound_structures cs on md.molregno = cs.molregno
                WHERE md.chembl_id in (%s)
            ''' % "'%s'" % "','".join([x.strip().upper() for x in new_molecules])
            cur.execute(select_stmt)

            return cur.fetchall()

    def fetch_chemblId_by_molregno(self, molregnos):
        logger.debug('Fetch ChEMBL ID using molregno...')
        with closing(sqlite3.connect(self.chembl_db, uri=True)) as con, con, \
                closing(con.cursor()) as cur:
            select_stmt = '''
                SELECT md.chembl_id as chembl_id
                FROM molecule_dictionary md
                WHERE md.molregno in (%s)
            ''' % ", ".join(list(map(str, molregnos)))
            cur.execute(select_stmt)
            return cur.fetchall()

    def fetch_molecule_cnt(self):
        logger.debug('Finding number of molecules...')
        with closing(sqlite3.connect(self.chembl_db, uri=True)) as con, con, \
                closing(con.cursor()) as cur:
            select_stmt = '''
                SELECT count(*)
                FROM compound_properties cp,
                     molecule_dictionary md,
                     compound_structures cs
                WHERE cp.molregno = md.molregno
                      AND md.molregno = cs.molregno
            '''
            cur.execute(select_stmt)

            return cur.fetchone()[0]

    def _meta_df(self, columns=[], **transformation_kwargs):
        transformation = self.fp_type(**transformation_kwargs)

        prop_meta = {'id': pandas.Series([], dtype='int64')}
        prop_meta.update(dict(zip(IMP_PROPS + ADDITIONAL_FEILD,
                                  IMP_PROPS_TYPE + ADDITIONAL_FEILD_TYPE)))
        prop_meta.update(
            {i: pandas.Series([], dtype='float32') for i in range(len(transformation))})
        # New columns containing the fingerprint as uint64s:
        for column in columns:
            if isinstance(column, str) and column.startswith('fp'):
                prop_meta.update({column: pandas.Series([], dtype='uint64')})

        return pandas.DataFrame(prop_meta)

    def _fetch_mol_embedding(self,
                             start=0,
                             batch_size=BATCH_SIZE,
                             molregnos=None,
                             **transformation_kwargs):
        """
        Returns compound properties and structure for the first N number of
        records in a dataframe.
        """
<<<<<<< HEAD
        # TODO: loading compounds from the database and computing fingerprints need to be separated
        # We may need to recompute fingerprints but not reload compounds.
        # TODO: user must be able to load compounds by specifying start and batch_size
        logger.info('\n_fetch_mol_embedding: Fetching %d records starting %d...' % (batch_size, start))
=======

        logger.debug('Fetching %d records starting %d...' % (batch_size, start))
>>>>>>> 0b7da9ed

        imp_cols = ['cp.' + col for col in IMP_PROPS]

        if molregnos is None:
            select_stmt = '''
                SELECT md.molregno, %s, cs.canonical_smiles
                FROM compound_properties cp,
                    molecule_dictionary md,
                    compound_structures cs
                WHERE cp.molregno = md.molregno
                    AND md.molregno = cs.molregno
                LIMIT %d, %d
            ''' % (', '.join(imp_cols), start, batch_size)
        else:
            select_stmt = '''
                SELECT md.molregno, %s, cs.canonical_smiles
                FROM compound_properties cp,
                    molecule_dictionary md,
                    compound_structures cs
                WHERE cp.molregno = md.molregno
                    AND md.molregno = cs.molregno
                    AND md.molregno in (%s)
                LIMIT %d, %d
            ''' % (', '.join(imp_cols), " ,".join(list(map(str, molregnos))), start, batch_size)

        df = pandas.read_sql(
            select_stmt,
            sqlite3.connect(self.chembl_db, uri=True))

        # Smiles -> Smiles transformation and filtering
        # TODO: Discuss internally to find use or refactor this code to remove
        # model specific filtering
        df['transformed_smiles'] = df['canonical_smiles']

        # Conversion to fingerprints or embeddings
        transformation = self.fp_type(**transformation_kwargs)

        # This is where the int64 fingerprint columns are computed:
        cache_data, raw_fp_list = transformation.transform(
            df, 
            return_fp=True
        )
        return_df = pandas.DataFrame(cache_data)
        return_df = pandas.DataFrame(
            return_df,
            columns=pandas.RangeIndex(start=0,
                                      stop=len(transformation))).astype('float32')

        return_df = df.merge(return_df, left_index=True, right_index=True)
        # TODO: expect to run into the issue that the fingerprint cannot be a cudf column
        # TODO: compute here so that chemvisualize does not have to
        # The computed fingerprint columns are inserted into the df with the 'fp' prefix (to
        # distinguish from PCA columns that are also numeric)
        for i, fp_col in enumerate(raw_fp_list):
            return_df[f'fp{i}'] = fp_col
        return_df.rename(columns={'molregno': 'id'}, inplace=True)

        return return_df

    def fetch_mol_embedding(self,
                            num_recs=None,
                            batch_size=BATCH_SIZE,
                            molregnos=None,
                            **transformation_kwargs):
        """
        Returns compound properties and structure for the first N number of
        records in a dataframe.
        """
        if num_recs is None or num_recs < 0:
            num_recs = self.fetch_molecule_cnt()

<<<<<<< HEAD
        logger.info('num_recs %d', num_recs)
        logger.info('batch_size %d', batch_size)
=======
        logger.debug(f'num_recs={num_recs}, batch_size={batch_size}')
        meta_df = self._meta_df(**transformation_kwargs)
>>>>>>> 0b7da9ed

        dls = []
        for start in range(0, num_recs, batch_size):
            bsize = min(num_recs - start, batch_size)
            dl_data = dask.delayed(self._fetch_mol_embedding)(
                start=start,
                batch_size=bsize,
                molregnos=molregnos,
                **transformation_kwargs
            )
            dls.append(dl_data)
        meta_df = self._meta_df(
            columns=dls[0].columns.compute(), **transformation_kwargs)

        return dask.dataframe.from_delayed(dls, meta=meta_df)

    def save_fingerprints(self, hdf_path='data/filter_*.h5', num_recs=None, batch_size=5000):
        """
        Generates fingerprints for all ChEMBL ID's in the database
        """
        mol_df = self.fetch_mol_embedding(num_recs=num_recs, batch_size=batch_size)
<<<<<<< HEAD
        logger.info(f'save_fingerprints writing {type(mol_df)} to {hdf_path}')
        mol_df.to_hdf(hdf_path, 'fingerprints')
=======
        mol_df.to_hdf(hdf_path, 'fingerprints')


    def is_valid_chemble_smiles(self, smiles, con=None):

        if con is None:
            with closing(sqlite3.connect(self.chembl_db, uri=True)) as con, con, \
                    closing(con.cursor()) as cur:
                select_stmt = '''
                    SELECT count(*)
                    FROM compound_structures cs
                    WHERE canonical_smiles = ?
                '''
                cur.execute(select_stmt, (smiles))
                return cur.fetchone()[0]
        else:
            cur = con.cursor()
            select_stmt = '''
                    SELECT count(*)
                    FROM compound_structures cs
                    WHERE canonical_smiles = ?
                '''
            cur.execute(select_stmt, (smiles,))

            return cur.fetchone()[0]
>>>>>>> 0b7da9ed
<|MERGE_RESOLUTION|>--- conflicted
+++ resolved
@@ -172,15 +172,8 @@
         Returns compound properties and structure for the first N number of
         records in a dataframe.
         """
-<<<<<<< HEAD
         # TODO: loading compounds from the database and computing fingerprints need to be separated
-        # We may need to recompute fingerprints but not reload compounds.
-        # TODO: user must be able to load compounds by specifying start and batch_size
-        logger.info('\n_fetch_mol_embedding: Fetching %d records starting %d...' % (batch_size, start))
-=======
-
         logger.debug('Fetching %d records starting %d...' % (batch_size, start))
->>>>>>> 0b7da9ed
 
         imp_cols = ['cp.' + col for col in IMP_PROPS]
 
@@ -252,13 +245,8 @@
         if num_recs is None or num_recs < 0:
             num_recs = self.fetch_molecule_cnt()
 
-<<<<<<< HEAD
-        logger.info('num_recs %d', num_recs)
-        logger.info('batch_size %d', batch_size)
-=======
         logger.debug(f'num_recs={num_recs}, batch_size={batch_size}')
         meta_df = self._meta_df(**transformation_kwargs)
->>>>>>> 0b7da9ed
 
         dls = []
         for start in range(0, num_recs, batch_size):
@@ -280,12 +268,8 @@
         Generates fingerprints for all ChEMBL ID's in the database
         """
         mol_df = self.fetch_mol_embedding(num_recs=num_recs, batch_size=batch_size)
-<<<<<<< HEAD
         logger.info(f'save_fingerprints writing {type(mol_df)} to {hdf_path}')
         mol_df.to_hdf(hdf_path, 'fingerprints')
-=======
-        mol_df.to_hdf(hdf_path, 'fingerprints')
-
 
     def is_valid_chemble_smiles(self, smiles, con=None):
 
@@ -308,5 +292,4 @@
                 '''
             cur.execute(select_stmt, (smiles,))
 
-            return cur.fetchone()[0]
->>>>>>> 0b7da9ed
+            return cur.fetchone()[0]
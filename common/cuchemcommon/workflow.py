--- conflicted
+++ resolved
@@ -1,43 +1,13 @@
-<<<<<<< HEAD
-<<<<<<< HEAD
-from functools import singledispatch
-from typing import List
-
-import pandas as pd
-import numpy as np
-=======
-=======
 from functools import singledispatch
 import pandas as pd
 import numpy as np
->>>>>>> 13e247e0
 import logging
 from typing import List
 
->>>>>>> dev
 from cuchemcommon.data import GenerativeWfDao
 from cuchemcommon.fingerprint import BaseTransformation
 
-<<<<<<< HEAD
-@singledispatch
-def add_jitter(embedding, radius, cnt, shape):
-    return NotImplemented
-
-
-@add_jitter.register(np.ndarray)
-def _(embedding, radius, cnt, shape):
-
-    distorteds = []
-    for i in range(cnt):
-        noise = np.random.normal(0, radius, embedding.shape)
-        distorted = noise + embedding
-        distorteds.append(distorted)
-
-    return distorteds
-=======
 logger = logging.getLogger(__name__)
->>>>>>> dev
-
 
 class BaseGenerativeWorkflow(BaseTransformation):
 

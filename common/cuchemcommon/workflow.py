<<<<<<< HEAD
from functools import singledispatch
from typing import List

import pandas as pd
import numpy as np
=======
import logging
from typing import List

>>>>>>> 356dda0b
from cuchemcommon.data import GenerativeWfDao
from cuchemcommon.fingerprint import BaseTransformation

<<<<<<< HEAD
@singledispatch
def add_jitter(embedding, radius, cnt, shape):
    return NotImplemented


@add_jitter.register(np.ndarray)
def _(embedding, radius, cnt, shape):

    distorteds = []
    for i in range(cnt):
        noise = np.random.normal(0, radius, embedding.shape)
        distorted = noise + embedding
        distorteds.append(distorted)

    return distorteds
=======
logger = logging.getLogger(__name__)
>>>>>>> 356dda0b


class BaseGenerativeWorkflow(BaseTransformation):

    def __init__(self, dao: GenerativeWfDao = None) -> None:
        self.dao = dao
        self.min_jitter_radius = None

    def is_ready(self, timeout: int = 10):
        return True

    def add_jitter(embedding, radius, cnt):
        NotImplemented

    def smiles_to_embedding(self,
                            smiles: str,
                            padding: int):
        NotImplemented

    def embedding_to_smiles(self,
                            embedding: float,
                            dim: int,
                            pad_mask):
        NotImplemented

    def interpolate_smiles(self,
                           smiles: List,
                           num_points: int = 10,
                           scaled_radius=None,
                           force_unique=False,
                           sanitize=True):
        NotImplemented

    def find_similars_smiles_list(self,
                                  smiles: str,
                                  num_requested: int = 10,
                                  scaled_radius=None,
                                  force_unique=False,
                                  sanitize=True):
        NotImplemented

    def find_similars_smiles(self,
                             smiles: str,
                             num_requested: int = 10,
                             scaled_radius=None,
                             force_unique=False,
                             sanitize=True):
        NotImplemented

    def _compute_radius(self, scaled_radius):
        if scaled_radius:
            return float(scaled_radius * self.min_jitter_radius)
        else:
            return self.min_jitter_radius

<<<<<<< HEAD
    def addjitter(self,
                  embedding,
                  radius=None,
                  cnt=1,
                  shape=None):
        radius = radius if radius else self.min_jitter_radius
        return add_jitter(embedding, radius, cnt, shape)

    def compute_unique_smiles(self,
                              interp_df,
                              embedding_funct,
                              scaled_radius=None):
        """
        Identify duplicate SMILES and distorts the embedding. The input df
        must have columns 'SMILES' and 'Generated' at 0th and 1st position.
        'Generated' colunm must contain boolean to classify SMILES into input
        SMILES(False) and generated SMILES(True).

        This function does not make any assumptions about order of embeddings.
        Instead it simply orders the df by SMILES to identify the duplicates.
        """

        distance = self._compute_radius(scaled_radius)
        embeddings = interp_df['embeddings']
        embeddings_dim = interp_df['embeddings_dim']
        for index, row in interp_df.iterrows():
            smiles_string = row['SMILES']
            try:
                canonical_smile = CanonSmiles(smiles_string)
            except:
                # If a SMILES cannot be canonicalized, just use the original
                canonical_smile = smiles_string

            row['SMILES'] = canonical_smile

        for i in range(5):
            smiles = interp_df['SMILES'].sort_values()
            duplicates = set()
            for idx in range(0, smiles.shape[0] - 1):
                if smiles.iat[idx] == smiles.iat[idx + 1]:
                    duplicates.add(smiles.index[idx])
                    duplicates.add(smiles.index[idx + 1])

            if len(duplicates) > 0:
                for dup_idx in duplicates:
                    if interp_df.iat[dup_idx, 3]:
                        # add jitter to generated molecules only
                        distored = self.addjitter(embeddings[dup_idx],
                                                  distance,
                                                  cnt=1,
                                                  shape=embeddings_dim[dup_idx])
                        embeddings[dup_idx] = distored[0]
                interp_df['SMILES'] = embedding_funct(embeddings.to_list())
                interp_df['embeddings'] = embeddings
            else:
                break

        # Ensure all generated molecules are valid.
        for i in range(5):
            PandasTools.AddMoleculeColumnToFrame(interp_df, 'SMILES')
            invalid_mol_df = interp_df[interp_df['ROMol'].isnull()]

            if not invalid_mol_df.empty:
                invalid_index = invalid_mol_df.index.to_list()
                for idx in invalid_index:
                    embeddings[idx] = self.addjitter(embeddings[idx],
                                                     distance,
                                                     cnt=1,
                                                     shape=embeddings_dim[idx])[0]
                interp_df['SMILES'] = embedding_funct(embeddings.to_list())
                interp_df['embeddings'] = embeddings
            else:
                break

        # Cleanup
        if 'ROMol' in interp_df.columns:
            interp_df = interp_df.drop('ROMol', axis=1)

        return interp_df

=======
>>>>>>> 356dda0b
    def interpolate_by_id(self,
                          ids: List,
                          id_type: str = 'chemblid',
                          num_points=10,
                          force_unique=False,
                          scaled_radius: int = 1,
                          sanitize=True):
        smiles = None

        if not self.min_jitter_radius:
            raise Exception('Property `radius_scale` must be defined in model class.')

        if id_type.lower() == 'chemblid':
            smiles = [row[2] for row in self.dao.fetch_id_from_chembl(ids)]
            if len(smiles) != len(ids):
                raise Exception('One of the ids is invalid %s', ids)
        else:
            raise Exception('id type %s not supported' % id_type)

        return self.interpolate_smiles(
            smiles,
            compound_ids=ids,
            num_points=num_points,
            scaled_radius=scaled_radius,
            force_unique=force_unique,
            sanitize=sanitize
        )

    def extrapolate_from_cluster(self,
                                  compounds_df,
                                  compound_property: str,
                                  cluster_id: int = 0,
                                  n_compounds_to_transform=10,
                                  num_points: int = 10,
                                  step_size: float = 0.01,
                                  force_unique = False,
                                  scaled_radius: int = 1):
         """
         The embedding vector is calculated for the specified cluster_id and applied over it.
         TO DO: We should have a table of direction vectors in embedded space listed, just like the list of compoun    d IDs.
         The user should choose one to be applied to the selected compounds, or to a cluster number.
         """
         smiles_list = None

         if not self.radius_scale:
             raise Exception('Property `radius_scale` must be defined in model class.')
         else:
             radius = float(scaled_radius * self.radius_scale)
         # TO DO: User must be able to extrapolate directly from smiles in the table;
         # these may themselves be generated compounds without any chemblid.
         df_cluster = compounds_df[ compounds_df['cluster'] == cluster_id ].dropna().reset_index(drop=True).compute    ()
         return self.extrapolate_from_smiles(df_cluster['transformed_smiles'].to_array(),
                                             compound_property_vals=df_cluster[compound_property].to_array(),
                                             num_points=num_points,
                                             n_compounds_to_transform=n_compounds_to_transform,
                                             step_size=step_size,
                                             radius=scaled_radius,
                                             force_unique=force_unique)


    def find_similars_smiles_by_id(self,
                                   chembl_ids: List[str], # actually a list of strings
                                   id_type: str = 'chemblid',
                                   num_requested=10,
                                   force_unique=False,
                                   scaled_radius: int = 1,
                                   sanitize=True):
        smiles_list = []
        
        if not self.min_jitter_radius:
            raise Exception('Property `radius_scale` must be defined in model class.')

        if id_type.lower() == 'chemblid':
            smiles_list = [row[2] for row in self.dao.fetch_id_from_chembl(chembl_ids)]
            if len(smiles_list) != len(chembl_ids):
                raise Exception('One of the ids is invalid %s' + chembl_ids)
        else:
            raise Exception('id type %s not supported' % id_type)

        ret_vals = [
            self.find_similars_smiles(
                smiles,
                num_requested=num_requested,
                scaled_radius=scaled_radius,
                force_unique=force_unique,
                compound_id=str(chembl_id),
                sanitize=sanitize
            )
            for smiles, chembl_id in zip(smiles_list, chembl_ids)
        ]
        if len(ret_vals) == 1:
            return ret_vals[0]
        return pd.concat(ret_vals, ignore_index=True, copy=False)<|MERGE_RESOLUTION|>--- conflicted
+++ resolved
@@ -1,36 +1,13 @@
-<<<<<<< HEAD
 from functools import singledispatch
-from typing import List
-
 import pandas as pd
 import numpy as np
-=======
 import logging
 from typing import List
 
->>>>>>> 356dda0b
 from cuchemcommon.data import GenerativeWfDao
 from cuchemcommon.fingerprint import BaseTransformation
 
-<<<<<<< HEAD
-@singledispatch
-def add_jitter(embedding, radius, cnt, shape):
-    return NotImplemented
-
-
-@add_jitter.register(np.ndarray)
-def _(embedding, radius, cnt, shape):
-
-    distorteds = []
-    for i in range(cnt):
-        noise = np.random.normal(0, radius, embedding.shape)
-        distorted = noise + embedding
-        distorteds.append(distorted)
-
-    return distorteds
-=======
 logger = logging.getLogger(__name__)
->>>>>>> 356dda0b
 
 
 class BaseGenerativeWorkflow(BaseTransformation):
@@ -86,89 +63,6 @@
         else:
             return self.min_jitter_radius
 
-<<<<<<< HEAD
-    def addjitter(self,
-                  embedding,
-                  radius=None,
-                  cnt=1,
-                  shape=None):
-        radius = radius if radius else self.min_jitter_radius
-        return add_jitter(embedding, radius, cnt, shape)
-
-    def compute_unique_smiles(self,
-                              interp_df,
-                              embedding_funct,
-                              scaled_radius=None):
-        """
-        Identify duplicate SMILES and distorts the embedding. The input df
-        must have columns 'SMILES' and 'Generated' at 0th and 1st position.
-        'Generated' colunm must contain boolean to classify SMILES into input
-        SMILES(False) and generated SMILES(True).
-
-        This function does not make any assumptions about order of embeddings.
-        Instead it simply orders the df by SMILES to identify the duplicates.
-        """
-
-        distance = self._compute_radius(scaled_radius)
-        embeddings = interp_df['embeddings']
-        embeddings_dim = interp_df['embeddings_dim']
-        for index, row in interp_df.iterrows():
-            smiles_string = row['SMILES']
-            try:
-                canonical_smile = CanonSmiles(smiles_string)
-            except:
-                # If a SMILES cannot be canonicalized, just use the original
-                canonical_smile = smiles_string
-
-            row['SMILES'] = canonical_smile
-
-        for i in range(5):
-            smiles = interp_df['SMILES'].sort_values()
-            duplicates = set()
-            for idx in range(0, smiles.shape[0] - 1):
-                if smiles.iat[idx] == smiles.iat[idx + 1]:
-                    duplicates.add(smiles.index[idx])
-                    duplicates.add(smiles.index[idx + 1])
-
-            if len(duplicates) > 0:
-                for dup_idx in duplicates:
-                    if interp_df.iat[dup_idx, 3]:
-                        # add jitter to generated molecules only
-                        distored = self.addjitter(embeddings[dup_idx],
-                                                  distance,
-                                                  cnt=1,
-                                                  shape=embeddings_dim[dup_idx])
-                        embeddings[dup_idx] = distored[0]
-                interp_df['SMILES'] = embedding_funct(embeddings.to_list())
-                interp_df['embeddings'] = embeddings
-            else:
-                break
-
-        # Ensure all generated molecules are valid.
-        for i in range(5):
-            PandasTools.AddMoleculeColumnToFrame(interp_df, 'SMILES')
-            invalid_mol_df = interp_df[interp_df['ROMol'].isnull()]
-
-            if not invalid_mol_df.empty:
-                invalid_index = invalid_mol_df.index.to_list()
-                for idx in invalid_index:
-                    embeddings[idx] = self.addjitter(embeddings[idx],
-                                                     distance,
-                                                     cnt=1,
-                                                     shape=embeddings_dim[idx])[0]
-                interp_df['SMILES'] = embedding_funct(embeddings.to_list())
-                interp_df['embeddings'] = embeddings
-            else:
-                break
-
-        # Cleanup
-        if 'ROMol' in interp_df.columns:
-            interp_df = interp_df.drop('ROMol', axis=1)
-
-        return interp_df
-
-=======
->>>>>>> 356dda0b
     def interpolate_by_id(self,
                           ids: List,
                           id_type: str = 'chemblid',

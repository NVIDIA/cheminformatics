syntax = "proto3";

package nvidia.cheminformatics.grpc;

import "google/protobuf/empty.proto";

//python -m pip install grpcio
//python -m pip install grpcio-tools
//python -m grpc_tools.protoc -I./grpc/ \
//             --python_out=generated \
//             --experimental_allow_proto3_optional \
//             --grpc_python_out=generated \
//             ./grpc/generativesampler.proto


enum GenerativeModel {
  CDDD = 0;
  MegaMolBART = 1;
  MolBART = 10000;
}


service GenerativeSampler {
  rpc SmilesToEmbedding(GenerativeSpec) returns (EmbeddingList) {};
  rpc EmbeddingToSmiles(EmbeddingList) returns (SmilesList) {};
  rpc FindSimilars(GenerativeSpec) returns (SmilesList) {};
  rpc Interpolate(GenerativeSpec) returns (SmilesList) {};
<<<<<<< HEAD
  rpc GetIteration(google.protobuf.Empty) returns (IterationVal) {};
=======
  rpc GetVersion(google.protobuf.Empty) returns (Version) {};
>>>>>>> 0b7da9ed
}


message GenerativeSpec {
  GenerativeModel model = 1;
  repeated string smiles = 2;
  optional float radius = 3;
  optional int32 numRequested = 4;
  optional int32 padding = 5;
  optional bool forceUnique = 6;
  optional bool sanitize = 7;
}


message SmilesList {
  repeated string generatedSmiles = 1;
  repeated EmbeddingList embeddings = 2;
}


message EmbeddingList{
  repeated float embedding = 1;
  repeated int32 dim = 2;
  repeated bool pad_mask = 3;
}


message Version{
  string version = 1;
}<|MERGE_RESOLUTION|>--- conflicted
+++ resolved
@@ -25,11 +25,7 @@
   rpc EmbeddingToSmiles(EmbeddingList) returns (SmilesList) {};
   rpc FindSimilars(GenerativeSpec) returns (SmilesList) {};
   rpc Interpolate(GenerativeSpec) returns (SmilesList) {};
-<<<<<<< HEAD
-  rpc GetIteration(google.protobuf.Empty) returns (IterationVal) {};
-=======
   rpc GetVersion(google.protobuf.Empty) returns (Version) {};
->>>>>>> 0b7da9ed
 }
 
 

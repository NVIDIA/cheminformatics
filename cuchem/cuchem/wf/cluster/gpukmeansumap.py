--- conflicted
+++ resolved
@@ -285,18 +285,11 @@
             self.df_embedding = self._remove_ui_columns(self.df_embedding)
             self.df_embedding = self.df_embedding.append(new_fingerprints)
 
-<<<<<<< HEAD
-            # TODO: does caller expect cudf or dask_cudf?
             if hasattr(self.df_embedding, 'compute'):
                 self.df_embedding = self.df_embedding.compute()
 
-=======
-            if hasattr(self.df_embedding, 'compute'):
-                self.df_embedding = self.df_embedding.compute()
-
             logger.info(self.df_embedding.shape)
 
->>>>>>> 0b7da9ed
         return chem_mol_map, molregnos, self.df_embedding
 
 

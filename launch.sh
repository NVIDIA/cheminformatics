#!/bin/bash
#
# Copyright (c) 2020, NVIDIA CORPORATION.
# SPDX-License-Identifier: Apache-2.0

# Licensed under the Apache License, Version 2.0 (the "License");
# you may not use this file except in compliance with the License.
# You may obtain a copy of the License at
#
#     http://www.apache.org/licenses/LICENSE-2.0
#
# Unless required by applicable law or agreed to in writing, software
# distributed under the License is distributed on an "AS IS" BASIS,
# WITHOUT WARRANTIES OR CONDITIONS OF ANY KIND, either express or implied.
# See the License for the specific language governing permissions and
# limitations under the License.

###############################################################################
#
# This is my $LOCAL_ENV file
#
LOCAL_ENV=.cheminf_local_environment
#
###############################################################################

usage() {
    cat <<EOF

USAGE: launch.sh

launch utility script
----------------------------------------

launch.sh [command]

    valid commands:
        start
        stop
        build


Getting Started tl;dr
----------------------------------------

    ./launch build
    ./launch start
    navigate browser to http://localhost:5000
For more detailed info on getting started, see README.md


More Information
----------------------------------------

Note: This script looks for a file called $LOCAL_ENV in the
current directory. This file should define the following environment
variables:
    CUCHEM_CONT
        container image, prepended with registry. e.g.,
        cheminformatics_demo:latest
    MEGAMOLBART_TRAINING_CONT
        container image for MegaMolBART training, prepended with registry. e.g.,
        Note that this is a separate (precursor) container from any service associated containers
    MEGAMOLBART_SERVICE_CONT
        container image for MegaMolBART service, prepended with registry.
    PROJECT_PATH
        path to repository. e.g.,
        /home/user/projects/cheminformatics
    DATA_PATH
        path to data directory. e.g.,
        /scratch/data/cheminformatics
    REGISTRY_ACCESS_TOKEN
        container registry access token. e.g.,
        Ckj53jGK...
    REGISTRY_USER
        container registry username. e.g.,
        astern
    REGISTRY
        container registry URL. e.g.,
        server.com/registry:5005

EOF
    exit
}


###############################################################################
#
# if $LOCAL_ENV file exists, source it to specify my environment
#
###############################################################################

if [ -e ./$LOCAL_ENV ]
then
    echo sourcing environment from ./$LOCAL_ENV
    . ./$LOCAL_ENV
    write_env=0
else
    echo $LOCAL_ENV does not exist. Writing deafults to $LOCAL_ENV
    write_env=1
fi

###############################################################################
#
# alternatively, override variable here.  These should be all that are needed.
#
###############################################################################

<<<<<<< HEAD
CONT=${CONT:=nvcr.io/nvidia/clara/cheminformatics_demo:0.0.1}
JUPYTER_PORT=${JUPYTER_PORT:-9000}
PLOTLY_PORT=${PLOTLY_PORT:-5000}
DASK_PORT=${DASK_PORT:-9001}
=======
CUCHEM_CONT=${CUCHEM_CONT:=nvcr.io/nvidia/clara/cheminformatics_demo:latest}
MEGAMOLBART_TRAINING_CONT=${MEGAMOLBART_TRAINING_CONT:=nvcr.io/nvidian/clara-lifesciences/megamolbart_training:latest}
MEGAMOLBART_SERVICE_CONT=${MEGAMOLBART_CONT:=nvcr.io/nvidian/clara/megamolbart:latest}
>>>>>>> 1c782435
PROJECT_PATH=${PROJECT_PATH:=$(pwd)}
DATA_PATH=${DATA_PATH:=/tmp}
DATA_MOUNT_PATH=${DATA_MOUNT_PATH:=/data}
JUPYTER_PORT=${JUPYTER_PORT:-9000}
PLOTLY_PORT=${PLOTLY_PORT:-5000}
DASK_PORT=${DASK_PORT:-9001}
GITHUB_ACCESS_TOKEN=${GITHUB_ACCESS_TOKEN:=""}

DEV_PYTHONPATH="/workspace/cuchem:/workspace/common:/workspace/common/generated/"
###############################################################################
#
# If $LOCAL_ENV was not found, write out a template for user to edit
#
###############################################################################

if [ $write_env -eq 1 ]; then
    echo CUCHEM_CONT=${CUCHEM_CONT} >> $LOCAL_ENV
    echo MEGAMOLBART_SERVICE_CONT=${MEGAMOLBART_SERVICE_CONT} >> $LOCAL_ENV
    echo PROJECT_PATH=${PROJECT_PATH} >> $LOCAL_ENV
    echo DATA_PATH=${DATA_PATH} >> $LOCAL_ENV
    echo DATA_MOUNT_PATH=${DATA_MOUNT_PATH} >> $LOCAL_ENV
    echo JUPYTER_PORT=${JUPYTER_PORT} >> $LOCAL_ENV
    echo PLOTLY_PORT=${PLOTLY_PORT} >> $LOCAL_ENV
    echo DASK_PORT=${DASK_PORT} >> $LOCAL_ENV
fi

###############################################################################
#
#          shouldn't need to make changes beyond this point
#
###############################################################################
# Compare Docker version to find Nvidia Container Toolkit support.
# Please refer https://github.com/NVIDIA/nvidia-docker
DOCKER_VERSION_WITH_GPU_SUPPORT="19.03.0"
if [ -x "$(command -v docker)" ]; then
    DOCKER_VERSION=$(docker version | grep -i version | head -1 | awk '{print $2'})
fi

if [ -e /workspace/cuchem/startdash.py ]; then
    # When inside container in dev mode
    CUCHEM_LOC="/workspace/cuchem/"
elif [ -e /opt/nvidia/cheminfomatics/cuchem/startdash.py ]; then
    # When inside container in prod mode
    CUCHEM_LOC="/opt/nvidia/cheminfomatics/cuchem/"
else
    # On baremetal
    CUCHEM_LOC="./"
fi

PARAM_RUNTIME="--runtime=nvidia"
if [ "$DOCKER_VERSION_WITH_GPU_SUPPORT" == "$(echo -e "$DOCKER_VERSION\n$DOCKER_VERSION_WITH_GPU_SUPPORT" | sort -V | head -1)" ];
then
    PARAM_RUNTIME="--gpus all"
fi

DOCKER_CMD="docker run \
    --rm \
    --network host \
    ${PARAM_RUNTIME} \
    -p ${JUPYTER_PORT}:8888 \
    -p ${DASK_PORT}:${DASK_PORT} \
    -p ${PLOTLY_PORT}:5000 \
    -v ${PROJECT_PATH}:/workspace \
    -v ${DATA_PATH}:${DATA_MOUNT_PATH} \
    -u $(id -u ${USER}):$(id -g ${USER}) \
    --shm-size=1g \
    --ulimit memlock=-1 \
    --ulimit stack=67108864 \
    -e HOME=/workspace \
    -e TF_CPP_MIN_LOG_LEVEL=3 \
    -w /workspace"

DATE=$(date +%y%m%d)

build() {
    set -e

    IFS=':' read -ra CUCHEM_CONT_BASENAME <<< ${CUCHEM_CONT}
    echo "Building ${CUCHEM_CONT_BASENAME}..."
    docker build --no-cache --network host \
        -t ${CUCHEM_CONT_BASENAME}:latest \
        -t ${CUCHEM_CONT_BASENAME}:${DATE} \
        -f Dockerfile.cuchem .

    IFS=':' read -ra MEGAMOLBART_CONT_BASENAME <<< ${MEGAMOLBART_SERVICE_CONT}
    echo "Building ${MEGAMOLBART_CONT_BASENAME}..."
    docker build --no-cache --network host \
        -t ${MEGAMOLBART_CONT_BASENAME}:latest \
        -t ${MEGAMOLBART_CONT_BASENAME}:${DATE} \
        --build-arg SOURCE_CONTAINER=${MEGAMOLBART_TRAINING_CONT} \
        -f Dockerfile.megamolbart \
        .

    set +e
    exit
}


push() {
    local VERSION=$1
    set -x
    IFS=':' read -ra CUCHEM_CONT_BASENAME <<< ${CUCHEM_CONT}
    IFS=':' read -ra MEGAMOLBART_BASENAME <<< ${MEGAMOLBART_SERVICE_CONT}

    docker login ${REGISTRY} -u ${REGISTRY_USER} -p ${REGISTRY_ACCESS_TOKEN}
    docker push ${CUCHEM_CONT_BASENAME}:latest
    docker tag ${CUCHEM_CONT_BASENAME}:latest ${CUCHEM_CONT_BASENAME}:${VERSION}
    docker push ${CUCHEM_CONT_BASENAME}:${VERSION}

    docker push ${MEGAMOLBART_BASENAME}:latest
    docker tag ${MEGAMOLBART_BASENAME}:latest ${MEGAMOLBART_BASENAME}:${VERSION}
    docker push ${MEGAMOLBART_BASENAME}:${VERSION}
    exit
}


pull() {
    docker login ${REGISTRY} -u ${REGISTRY_USER} -p ${REGISTRY_ACCESS_TOKEN}
    docker pull ${CUCHEM_CONT}
    docker pull ${MEGAMOLBART_SERVICE_CONT}
    exit
}


dev() {
    set -x
    local CONTAINER_OPTION=$1
    local CONT=${CUCHEM_CONT}

    if [[ ${CONTAINER_OPTION} -eq 2 ]]; then
        DOCKER_CMD="${DOCKER_CMD} -v ${PROJECT_PATH}/megamolbart/models:/models/megamolbart/"
        DOCKER_CMD="${DOCKER_CMD} -w /workspace/megamolbart/"
        CONT=${MEGAMOLBART_SERVICE_CONT}
    else
        DOCKER_CMD="${DOCKER_CMD} -e PYTHONPATH=${DEV_PYTHONPATH}"
        DOCKER_CMD="${DOCKER_CMD} -w /workspace/cuchem/"
    fi

    ${DOCKER_CMD} -it ${CONT} bash

<<<<<<< HEAD
dbSetup() {
	local DATA_DIR=$1

	if [[ ! -e "${DATA_DIR}/db/chembl_27.db" ]]; then
		echo "Downloading chembl db to ${DATA_DIR}..."
		mkdir -p ${DATA_DIR}/db
		if [[ ! -e "${DATA_DIR}/chembl_27_sqlite.tar.gz" ]]; then
			wget -q --show-progress \
				-O ${DATA_DIR}/chembl_27_sqlite.tar.gz \
				ftp://ftp.ebi.ac.uk/pub/databases/chembl/ChEMBLdb/releases/chembl_27/chembl_27_sqlite.tar.gz
			return_code=$?
			if [[ $return_code -ne 0 ]]; then
				echo 'ChEMBL database download failed. Please check network settings.'
				rm -rf ${DATA_DIR}/chembl_27_sqlite.tar.gz
				exit $return_code
			fi
		fi

		wget -q --show-progress \
			-O ${DATA_DIR}/checksums.txt \
			ftp://ftp.ebi.ac.uk/pub/databases/chembl/ChEMBLdb/releases/chembl_27/checksums.txt
		echo "Unzipping chembl db to ${DATA_DIR}..."
		if cd ${DATA_DIR}; sha256sum --check --ignore-missing --status ${DATA_DIR}/checksums.txt
		then
			tar -C ${DATA_DIR}/db \
				--strip-components=2 \
				-xf ${DATA_DIR}/chembl_27_sqlite.tar.gz chembl_27/chembl_27_sqlite/chembl_27.db
			return_code=$?
			if [[ $return_code -ne 0 ]]; then
				echo 'ChEMBL database extraction faile. Please cleanup ${DATA_DIR} directory and retry.'
				rm -rf ${DATA_DIR}/chembl_27_sqlite.tar.gz
				exit $return_code
			fi
		else
			echo "Please clean ${DATA_DIR} directory and retry."
			exit 1
		fi
	fi
}


dash() {
	if [[ "$0" == "/opt/nvidia/cheminfomatics/launch.sh" ]]; then
		# Executed within container or a managed env.
		dbSetup '/data'
		cd /opt/nvidia/cheminfomatics; python3 startdash.py analyze $@
	else
		dbSetup "${DATA_PATH}"
		# run a container and start dash inside container.
		${DOCKER_CMD} -it ${CONT} python startdash.py analyze $@
	fi
	exit
}


cache() {
	if [[ "$0" == "/opt/nvidia/cheminfomatics/launch.sh" ]]; then
		# Executed within container or a managed env.
		dbSetup '/data'
	    python3 startdash.py cache $@
	else
		dbSetup "${DATA_PATH}"
		# run a container and start dash inside container.
		${DOCKER_CMD} -it ${CONT} python startdash.py cache $@
	fi
	exit
}


service() {
	if [[ "$0" == "/opt/nvidia/cheminfomatics/launch.sh" ]]; then
		# Executed within container or a managed env.
		dbSetup '/data'
	    python3 startdash.py service $@
	else
		dbSetup "${DATA_PATH}"
		# run a container and start dash inside container.
		${DOCKER_CMD} -it ${CONT} python startdash.py service $@
	fi
	exit
}


grpc() {
	if [[ "$0" == "/opt/nvidia/cheminfomatics/launch.sh" ]]; then
		# Executed within container or a managed env.
		dbSetup '/data'
	    python3 startdash.py grpc $@
	else
		dbSetup "${DATA_PATH}"
		# run a container and start dash inside container.
		${DOCKER_CMD} -it ${CONT} python startdash.py grpc $@
	fi
	exit
=======
    exit
}


dbSetup() {
    local DATA_DIR=$1

    if [[ ! -e "${DATA_DIR}/db/chembl_27.db" ]]; then
        echo "Downloading chembl db to ${DATA_DIR}..."
        mkdir -p ${DATA_DIR}/db
        if [[ ! -e "${DATA_DIR}/chembl_27_sqlite.tar.gz" ]]; then
            wget -q --show-progress \
                -O ${DATA_DIR}/chembl_27_sqlite.tar.gz \
                ftp://ftp.ebi.ac.uk/pub/databases/chembl/ChEMBLdb/releases/chembl_27/chembl_27_sqlite.tar.gz
            return_code=$?
            if [[ $return_code -ne 0 ]]; then
                echo 'ChEMBL database download failed. Please check network settings.'
                rm -rf ${DATA_DIR}/chembl_27_sqlite.tar.gz
                exit $return_code
            fi
        fi

        wget -q --show-progress \
            -O ${DATA_DIR}/checksums.txt \
            ftp://ftp.ebi.ac.uk/pub/databases/chembl/ChEMBLdb/releases/chembl_27/checksums.txt
        echo "Unzipping chembl db to ${DATA_DIR}..."
        if cd ${DATA_DIR}; sha256sum --check --ignore-missing --status ${DATA_DIR}/checksums.txt
        then
            tar -C ${DATA_DIR}/db \
                --strip-components=2 \
                -xf ${DATA_DIR}/chembl_27_sqlite.tar.gz chembl_27/chembl_27_sqlite/chembl_27.db
            return_code=$?
            if [[ $return_code -ne 0 ]]; then
                echo 'ChEMBL database extraction faile. Please cleanup ${DATA_DIR} directory and retry.'
                rm -rf ${DATA_DIR}/chembl_27_sqlite.tar.gz
                exit $return_code
            fi
        else
            echo "Please clean ${DATA_DIR} directory and retry."
            exit 1
        fi
    fi
}


start() {
    if [[ -d "/opt/nvidia/cheminfomatics" ]]; then
        # Executed within container or a managed env.
        dbSetup "${DATA_MOUNT_PATH}"
        cd ${CUCHEM_LOC}; python3 ${CUCHEM_LOC}/startdash.py analyze $@
    else
        # run a container and start dash inside container.
        echo "${CUCHEM_CONT} ${MEGAMOLBART_SERVICE_CONT}"
        export ADDITIONAL_PARAM="$@"
        docker-compose --env-file .cheminf_local_environment  \
            -f setup/docker_compose.yml \
            --project-directory . \
            up
    fi
    exit
}


stop() {
    docker-compose --env-file .cheminf_local_environment  \
        -f setup/docker_compose.yml \
        --project-directory . \
        down
}


cache() {
    if [[ -d "/opt/nvidia/cheminfomatics" ]]; then
        set -x
        # Executed within container or a managed env.
        dbSetup "${DATA_MOUNT_PATH}"
        cd ${CUCHEM_LOC}; python3 startdash.py cache $@
    else
        dbSetup "${DATA_PATH}"
        # run a container and start dash inside container.
        ${DOCKER_CMD} -it ${CUCHEM_CONT} ./launch.sh cache $@
    fi
    exit
>>>>>>> 1c782435
}


test() {
<<<<<<< HEAD
	dbSetup "${DATA_PATH}"
	# run a container and start dash inside container.
	${DOCKER_CMD} -it ${CONT} python startdash.py analyze -b --n_mol 100000
	exit
=======
    dbSetup "${DATA_PATH}"
    # run a container and start dash inside container.
    ${DOCKER_CMD} -w /workspace/cuchem \
        -e PYTHONPATH="${DEV_PYTHONPATH}" \
        ${CUCHEM_CONT}  \
        pytest tests
    exit
>>>>>>> 1c782435
}


jupyter() {
    ${DOCKER_CMD} -it ${CUCHEM_CONT} jupyter-lab --no-browser \
        --port=8888 \
        --ip=0.0.0.0 \
        --notebook-dir=/workspace \
        --NotebookApp.password=\"\" \
        --NotebookApp.token=\"\" \
        --NotebookApp.password_required=False
    exit
}


case $1 in
    build)
        $@
        ;;
    push)
        ;&
    pull)
        ;&
    dev)
        $@
        ;;
    test)
        ;&
    start)
        $@
        ;;
    stop)
        ;&
    cache)
        $@
        ;;
    jupyter)
        $1
        ;;
    *)
        usage
        ;;
esac<|MERGE_RESOLUTION|>--- conflicted
+++ resolved
@@ -105,16 +105,9 @@
 #
 ###############################################################################
 
-<<<<<<< HEAD
-CONT=${CONT:=nvcr.io/nvidia/clara/cheminformatics_demo:0.0.1}
-JUPYTER_PORT=${JUPYTER_PORT:-9000}
-PLOTLY_PORT=${PLOTLY_PORT:-5000}
-DASK_PORT=${DASK_PORT:-9001}
-=======
 CUCHEM_CONT=${CUCHEM_CONT:=nvcr.io/nvidia/clara/cheminformatics_demo:latest}
 MEGAMOLBART_TRAINING_CONT=${MEGAMOLBART_TRAINING_CONT:=nvcr.io/nvidian/clara-lifesciences/megamolbart_training:latest}
 MEGAMOLBART_SERVICE_CONT=${MEGAMOLBART_CONT:=nvcr.io/nvidian/clara/megamolbart:latest}
->>>>>>> 1c782435
 PROJECT_PATH=${PROJECT_PATH:=$(pwd)}
 DATA_PATH=${DATA_PATH:=/tmp}
 DATA_MOUNT_PATH=${DATA_MOUNT_PATH:=/data}
@@ -255,102 +248,6 @@
 
     ${DOCKER_CMD} -it ${CONT} bash
 
-<<<<<<< HEAD
-dbSetup() {
-	local DATA_DIR=$1
-
-	if [[ ! -e "${DATA_DIR}/db/chembl_27.db" ]]; then
-		echo "Downloading chembl db to ${DATA_DIR}..."
-		mkdir -p ${DATA_DIR}/db
-		if [[ ! -e "${DATA_DIR}/chembl_27_sqlite.tar.gz" ]]; then
-			wget -q --show-progress \
-				-O ${DATA_DIR}/chembl_27_sqlite.tar.gz \
-				ftp://ftp.ebi.ac.uk/pub/databases/chembl/ChEMBLdb/releases/chembl_27/chembl_27_sqlite.tar.gz
-			return_code=$?
-			if [[ $return_code -ne 0 ]]; then
-				echo 'ChEMBL database download failed. Please check network settings.'
-				rm -rf ${DATA_DIR}/chembl_27_sqlite.tar.gz
-				exit $return_code
-			fi
-		fi
-
-		wget -q --show-progress \
-			-O ${DATA_DIR}/checksums.txt \
-			ftp://ftp.ebi.ac.uk/pub/databases/chembl/ChEMBLdb/releases/chembl_27/checksums.txt
-		echo "Unzipping chembl db to ${DATA_DIR}..."
-		if cd ${DATA_DIR}; sha256sum --check --ignore-missing --status ${DATA_DIR}/checksums.txt
-		then
-			tar -C ${DATA_DIR}/db \
-				--strip-components=2 \
-				-xf ${DATA_DIR}/chembl_27_sqlite.tar.gz chembl_27/chembl_27_sqlite/chembl_27.db
-			return_code=$?
-			if [[ $return_code -ne 0 ]]; then
-				echo 'ChEMBL database extraction faile. Please cleanup ${DATA_DIR} directory and retry.'
-				rm -rf ${DATA_DIR}/chembl_27_sqlite.tar.gz
-				exit $return_code
-			fi
-		else
-			echo "Please clean ${DATA_DIR} directory and retry."
-			exit 1
-		fi
-	fi
-}
-
-
-dash() {
-	if [[ "$0" == "/opt/nvidia/cheminfomatics/launch.sh" ]]; then
-		# Executed within container or a managed env.
-		dbSetup '/data'
-		cd /opt/nvidia/cheminfomatics; python3 startdash.py analyze $@
-	else
-		dbSetup "${DATA_PATH}"
-		# run a container and start dash inside container.
-		${DOCKER_CMD} -it ${CONT} python startdash.py analyze $@
-	fi
-	exit
-}
-
-
-cache() {
-	if [[ "$0" == "/opt/nvidia/cheminfomatics/launch.sh" ]]; then
-		# Executed within container or a managed env.
-		dbSetup '/data'
-	    python3 startdash.py cache $@
-	else
-		dbSetup "${DATA_PATH}"
-		# run a container and start dash inside container.
-		${DOCKER_CMD} -it ${CONT} python startdash.py cache $@
-	fi
-	exit
-}
-
-
-service() {
-	if [[ "$0" == "/opt/nvidia/cheminfomatics/launch.sh" ]]; then
-		# Executed within container or a managed env.
-		dbSetup '/data'
-	    python3 startdash.py service $@
-	else
-		dbSetup "${DATA_PATH}"
-		# run a container and start dash inside container.
-		${DOCKER_CMD} -it ${CONT} python startdash.py service $@
-	fi
-	exit
-}
-
-
-grpc() {
-	if [[ "$0" == "/opt/nvidia/cheminfomatics/launch.sh" ]]; then
-		# Executed within container or a managed env.
-		dbSetup '/data'
-	    python3 startdash.py grpc $@
-	else
-		dbSetup "${DATA_PATH}"
-		# run a container and start dash inside container.
-		${DOCKER_CMD} -it ${CONT} python startdash.py grpc $@
-	fi
-	exit
-=======
     exit
 }
 
@@ -434,17 +331,10 @@
         ${DOCKER_CMD} -it ${CUCHEM_CONT} ./launch.sh cache $@
     fi
     exit
->>>>>>> 1c782435
 }
 
 
 test() {
-<<<<<<< HEAD
-	dbSetup "${DATA_PATH}"
-	# run a container and start dash inside container.
-	${DOCKER_CMD} -it ${CONT} python startdash.py analyze -b --n_mol 100000
-	exit
-=======
     dbSetup "${DATA_PATH}"
     # run a container and start dash inside container.
     ${DOCKER_CMD} -w /workspace/cuchem \
@@ -452,7 +342,6 @@
         ${CUCHEM_CONT}  \
         pytest tests
     exit
->>>>>>> 1c782435
 }
 
 

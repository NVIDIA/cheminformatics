# Copyright (c) 2020, NVIDIA CORPORATION.
# SPDX-License-Identifier: Apache-2.0

# Licensed under the Apache License, Version 2.0 (the "License");
# you may not use this file except in compliance with the License.
# You may obtain a copy of the License at
#
#     http://www.apache.org/licenses/LICENSE-2.0
#
# Unless required by applicable law or agreed to in writing, software
# distributed under the License is distributed on an "AS IS" BASIS,
# WITHOUT WARRANTIES OR CONDITIONS OF ANY KIND, either express or implied.
# See the License for the specific language governing permissions and
# limitations under the License.

LOCAL_ENV=.env

usage() {
    cat <<EOF

USAGE: launch.sh

launch utility script
----------------------------------------

launch.sh [command]

    valid commands:
        start
        stop
        build


Getting Started tl;dr
----------------------------------------
    ./launch config
    ./launch build
    ./launch start
    navigate browser to http://localhost:5000
For more detailed info on getting started, see README.md


More Information
----------------------------------------

Note: This script looks for a file called $LOCAL_ENV in the
current directory. This file should define the following environment
variables:
    CUCHEM_CONT
        container image, prepended with registry. e.g.,
        cheminformatics_demo:latest
    MEGAMOLBART_CONT
        container image for MegaMolBART service, prepended with registry.
    MEGAMOLBART_MODEL
        MegaMolBART model and the version to use.
    CONTENT_PATH
        path to repository. e.g.,
        /home/user/projects/cheminformatics
    DATA_PATH
        path to data directory. e.g.,
        /scratch/data/cheminformatics

EOF
}

source setup/env.sh
CHEMINFO_DIR='/workspace'
if [ -e /workspace/cuchem/startdash.py ]; then
    # When inside container in dev/test mode
    CHEMINFO_DIR='/workspace'
elif [ -e /opt/nvidia/cheminfomatics/cuchem/startdash.py ]; then
    # When inside container in prod mode
    CHEMINFO_DIR="/opt/nvidia/cheminfomatics"
fi
echo TEST_$CHEMINFO_DIR
PYTHONPATH_CUCHEM="${CHEMINFO_DIR}/cuchem:${CHEMINFO_DIR}/common:${CHEMINFO_DIR}/common/generated/"

build() {
    local IMG_OPTION=$1
    set -e
    DATE=$(date +%y%m%d)

    local built=false
    if [[ -z "${IMG_OPTION}" || "${IMG_OPTION}" == "1" ]]; then
        IFS=':' read -ra CUCHEM_CONT_BASENAME <<< ${CUCHEM_CONT}
        echo "Building ${CUCHEM_CONT_BASENAME}..."
        docker build --network host \
            -t ${CUCHEM_CONT_BASENAME}:latest \
            -t ${CUCHEM_CONT} \
            -f Dockerfile.cuchem .
        built=true
    fi

    if [[ -z "${IMG_OPTION}" || "${IMG_OPTION}" == "2" ]]; then
        IFS=':' read -ra MEGAMOLBART_CONT_BASENAME <<< ${MEGAMOLBART_CONT}
        echo "Building ${MEGAMOLBART_CONT_BASENAME}..."
        docker build --network host \
            --build-arg GITHUB_ACCESS_TOKEN=${GITHUB_ACCESS_TOKEN} \
            -t ${MEGAMOLBART_CONT_BASENAME}:latest \
            -t ${MEGAMOLBART_CONT} \
            -f Dockerfile.megamolbart .
        built=true
    fi

    if [[ -z "${IMG_OPTION}" || "${IMG_OPTION}" == "3" ]]; then
        IFS=':' read -ra CDDD_CONT_BASENAME <<< ${CDDD_CONT}
        echo "Building ${CDDD_CONT_BASENAME}..."
        docker build --network host \
            -t ${CDDD_CONT_BASENAME}:latest \
            -t ${CDDD_CONT} \
            -f Dockerfile.cddd .
        built=true
    fi

    if [[ ${built} == false ]]; then
        echo "${RED}${BOLD}Invalid build option: ${IMG_OPTION}${RESET}"
        exit 1
    fi

    set +e
}


check_docker_registry() {
    if [ -z ${REGISTRY_ACCESS_TOKEN} ]; then
        echo "${RED}Please ensure 'REGISTRY_ACCESS_TOKEN' in $LOCAL_ENV is correct and rerun this script. Please set NGC API key to REGISTRY_ACCESS_TOKEN.${RESET}"
        exit 1
    else
        echo "${YELLOW}Attempting docker login to ${REGISTRY}.${RESET}"
    fi

    docker login ${REGISTRY} -u ${REGISTRY_USER} -p ${REGISTRY_ACCESS_TOKEN}
    if [[ $? -ne 0 ]]; then
        echo "${RED}Docker login failed. Please setup ngc('ngc config set'). "
        echo "Please also check network settings and ensure 'REGISTRY_ACCESS_TOKEN' is $LOCAL_ENV is correct.${RESET}"
        exit 1
    fi
}


push_container() {
    local container_name=($(echo $1 | tr ":" "\n"))
    docker push ${container_name[0]}:latest
    docker tag ${container_name[0]}:latest ${container_name[0]}:${container_name[1]}
    docker push ${container_name[0]}:${container_name[1]}
}


push() {
    local PUSH_OPTION=$1
    local pushed=false

    if [[ -z "${PUSH_OPTION}" || "${PUSH_OPTION}" == "1" ]]; then
        docker login ${REGISTRY} -u ${REGISTRY_USER} -p ${REGISTRY_ACCESS_TOKEN}
        push_container ${CUCHEM_CONT}
        pushed=true
    fi

    if [[ -z "${PUSH_OPTION}" || "${PUSH_OPTION}" == "2" ]]; then
        docker login ${REGISTRY} -u ${REGISTRY_USER} -p ${REGISTRY_ACCESS_TOKEN}
        push_container ${MEGAMOLBART_CONT}
        pushed=true
    fi

    if [[ -z "${PUSH_OPTION}" || "${PUSH_OPTION}" == "3" ]]; then
        push_container ${CDDD_CONT}
        pushed=true
    fi

    if [[ ${pushed} == false ]]; then
        echo "${RED}${BOLD}Invalid push option: ${IMG_OPTION}${RESET}"
        exit 1
    fi

    exit
}


setup() {
    download_model
    dbSetup "${DATA_PATH}"
}

dev() {
    local CONTAINER_OPTION=$1
    local CONT=${CUCHEM_CONT}

    if [[ ${CONTAINER_OPTION} -eq 1 ]]; then
        DOCKER_CMD="${DOCKER_CMD} --name chem_dev_1"
        DOCKER_CMD="${DOCKER_CMD} --privileged"
        DOCKER_CMD="${DOCKER_CMD} -v ${CONTENT_PATH}/logs/:/logs"
        DOCKER_CMD="${DOCKER_CMD} -v /var/run/docker.sock:/var/run/docker.sock"
        DOCKER_CMD="${DOCKER_CMD} -e PYTHONPATH=${PYTHONPATH_CUCHEM}:/workspace/benchmark"
        DOCKER_CMD="${DOCKER_CMD} -w /workspace/cuchem/"
    elif [[ ${CONTAINER_OPTION} -eq 2 ]]; then
<<<<<<< HEAD
        DOCKER_CMD="${DOCKER_CMD} -v ${CONTENT_PATH}/logs/:/logs"
        DOCKER_CMD="${DOCKER_CMD} -v /var/run/docker.sock:/var/run/docker.sock"
        DOCKER_CMD="${DOCKER_CMD} -w /workspace"
        DOCKER_CMD="${DOCKER_CMD} -e PYTHONPATH=${PYTHONPATH_CUCHEM}:/workspace:/workspace/megamolbart:/workspace/benchmark:/workspace/cuchemcommon/grpc:/workspace/common:/nemo_megamolbart"
=======
        DOCKER_CMD="${DOCKER_CMD} --name chem_dev_2"
        DOCKER_CMD="${DOCKER_CMD} -v ${CONTENT_PATH}/models/megamolbart_v0.1/:/models/megamolbart/"
        DOCKER_CMD="${DOCKER_CMD} -v ${CONTENT_PATH}/logs/:/logs"
        DOCKER_CMD="${DOCKER_CMD} -v /var/run/docker.sock:/var/run/docker.sock"
        DOCKER_CMD="${DOCKER_CMD} -v /home/rilango/Projects/github/NeMo_MegaMolBART/:/nemo"
        DOCKER_CMD="${DOCKER_CMD} -w /workspace/megamolbart/"
        DOCKER_CMD="${DOCKER_CMD} -e PYTHONPATH=${PYTHONPATH_CUCHEM}:/workspace/megamolbart:/workspace/benchmark:/nemo:/opt/pysmilesutils"
>>>>>>> 53c489c3
        CONT=${MEGAMOLBART_CONT}
    elif [[ ${CONTAINER_OPTION} -eq 3 ]]; then
        DOCKER_CMD="${DOCKER_CMD} --name chem_dev_3"
        DOCKER_CMD="${DOCKER_CMD} -v ${CONTENT_PATH}/logs/:/logs"
        DOCKER_CMD="${DOCKER_CMD} -w /workspace/"
        DOCKER_CMD="${DOCKER_CMD} -e PYTHONPATH=${PYTHONPATH_CUCHEM}:/workspace/cddd:/workspace/benchmark"
        CONT=${CDDD_CONT}
    else
        echo "${RED}${BOLD}Invalid container option${RESET}"
        exit 1
    fi

    if [ ! -z "$2" ]; then
        DOCKER_CMD="${DOCKER_CMD} -d"
        CMD="$2"
    else
        DOCKER_CMD="${DOCKER_CMD} --rm"
        CMD='bash'
    fi
        # -u $(id -u):$(id -u)\
        # -v /etc/passwd:/etc/passwd:ro \
        # -v /etc/group:/etc/group:ro \
        # -v /etc/shadow:/etc/shadow:ro \

    ${DOCKER_CMD} \
        -it ${CONT} ${CMD}
}


start() {
    validate_docker

    if [[ -d "/opt/nvidia/cheminfomatics" ]]; then
        PYTHONPATH=${PYTHONPATH_CUCHEM}
        dbSetup "${DATA_MOUNT_PATH}"
        cd ${CHEMINFO_DIR}/cuchem/; python3 startdash.py analyze $@
    else
        # run a container and start dash inside container.
        setup
        set -x
        export CUCHEM_UI_START_CMD="./launch.sh start $@"
        export UID=$(id -u)
        export GID=$(id -g)

        # Working directory for the individual containers.
        echo "Starting containers ${MEGAMOLBART_CONT} and ${CUCHEM_CONT}..."
        export WORKING_DIR_CUCHEMUI=/workspace
        export WORKING_DIR_MEGAMOLBART=/workspace/megamolbart
        export WORKING_DIR_CDDD=/workspace
        export PYTHONPATH_MEGAMOLBART="${CHEMINFO_DIR}/common:/${CHEMINFO_DIR}/common/generated/"
        export NGINX_CONFIG=${PROJECT_PATH}/setup/config/nginx.conf

        docker-compose --env-file .env  \
                -f setup/docker_compose.yml \
                --project-directory . \
                up
    fi
}


stop() {
    docker-compose --env-file .env  \
        -f setup/docker_compose.yml \
        --project-directory . \
        down
}


cache() {
    if [[ -d "/opt/nvidia/cheminfomatics" ]]; then
        # Executed within container or a managed env.
        dbSetup "${DATA_MOUNT_PATH}"
        python3 ./cuchem/startdash.py cache $@
    else
        dbSetup "${DATA_PATH}"
        # run a container and start dash inside container.
        ${DOCKER_CMD} -v /var/log:/logs -it ${CUCHEM_CONT} ./launch.sh cache $@
    fi
}


test() {
    dbSetup "${DATA_PATH}"
    # run a container and start dash inside container.
    if [[ -d "/opt/nvidia/cheminfomatics" ]]; then
        pytest tests
    else
        ${DOCKER_CMD} -w /workspace/cuchem \
            -e PYTHONPATH="${PYTHONPATH_CUCHEM}" \
            ${CUCHEM_CONT}  \
            pytest tests
    fi
}


jupyter() {
    ${DOCKER_CMD} -it ${CUCHEM_CONT} jupyter-lab --no-browser \
        --port=8888 \
        --ip=0.0.0.0 \
        --allow-root \
        --notebook-dir=/workspace \
        --NotebookApp.password='' \
        --NotebookApp.token='' \
        --NotebookApp.password_required=False
}


case $1 in
    build)
        "$@"
        ;;
    config)
        config 1
        ;;
    push)
        ;&
    pull)
        ;&
    setup)
        ;&
    dev)
        "$@"
        ;;
    test)
        ;&
    start)
        "$@"
        ;;
    stop)
        ;&
    cache)
        "$@"
        ;;
    jupyter)
        $1
        ;;
    *)
        usage
        ;;
esac<|MERGE_RESOLUTION|>--- conflicted
+++ resolved
@@ -193,20 +193,11 @@
         DOCKER_CMD="${DOCKER_CMD} -e PYTHONPATH=${PYTHONPATH_CUCHEM}:/workspace/benchmark"
         DOCKER_CMD="${DOCKER_CMD} -w /workspace/cuchem/"
     elif [[ ${CONTAINER_OPTION} -eq 2 ]]; then
-<<<<<<< HEAD
+        DOCKER_CMD="${DOCKER_CMD} --name chem_dev_2"
         DOCKER_CMD="${DOCKER_CMD} -v ${CONTENT_PATH}/logs/:/logs"
         DOCKER_CMD="${DOCKER_CMD} -v /var/run/docker.sock:/var/run/docker.sock"
         DOCKER_CMD="${DOCKER_CMD} -w /workspace"
         DOCKER_CMD="${DOCKER_CMD} -e PYTHONPATH=${PYTHONPATH_CUCHEM}:/workspace:/workspace/megamolbart:/workspace/benchmark:/workspace/cuchemcommon/grpc:/workspace/common:/nemo_megamolbart"
-=======
-        DOCKER_CMD="${DOCKER_CMD} --name chem_dev_2"
-        DOCKER_CMD="${DOCKER_CMD} -v ${CONTENT_PATH}/models/megamolbart_v0.1/:/models/megamolbart/"
-        DOCKER_CMD="${DOCKER_CMD} -v ${CONTENT_PATH}/logs/:/logs"
-        DOCKER_CMD="${DOCKER_CMD} -v /var/run/docker.sock:/var/run/docker.sock"
-        DOCKER_CMD="${DOCKER_CMD} -v /home/rilango/Projects/github/NeMo_MegaMolBART/:/nemo"
-        DOCKER_CMD="${DOCKER_CMD} -w /workspace/megamolbart/"
-        DOCKER_CMD="${DOCKER_CMD} -e PYTHONPATH=${PYTHONPATH_CUCHEM}:/workspace/megamolbart:/workspace/benchmark:/nemo:/opt/pysmilesutils"
->>>>>>> 53c489c3
         CONT=${MEGAMOLBART_CONT}
     elif [[ ${CONTAINER_OPTION} -eq 3 ]]; then
         DOCKER_CMD="${DOCKER_CMD} --name chem_dev_3"

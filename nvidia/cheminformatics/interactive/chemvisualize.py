# Copyright 2020 NVIDIA Corporation
# SPDX-License-Identifier: Apache-2.0

import json
import base64
import logging
from pydoc import locate
from io import StringIO

import flask
from flask import send_file, Response

from rdkit import Chem
from rdkit.Chem import Draw, PandasTools

import pandas as pd

import cupy
import plotly.graph_objects as go
import dash
import dash_bootstrap_components as dbc
import dash_core_components as dcc
import dash_html_components as html
from dash.dependencies import Input, Output, State, ALL

from nvidia.cheminformatics.utils import generate_colors, report_ui_error
from nvidia.cheminformatics.data.helper.chembldata import ChEmblData, IMP_PROPS
from nvidia.cheminformatics.decorator import LipinskiRuleOfFiveDecorator
from nvidia.cheminformatics.decorator import MolecularStructureDecorator
from nvidia.cheminformatics.utils.singleton import Singleton

logger = logging.getLogger(__name__)

main_fig_height = 700
CHEMBL_DB = '/data/db/chembl_27.db'
PAGE_SIZE = 10
DOT_SIZE = 5

LEVEL_TO_STYLE = {
    'info': {'color': 'black'},
    'warning': {'color': 'orange'},
    'error': {'color': 'red'}
}

PROP_DISP_NAME = {
    'chembl_id': 'ChEMBL Id',
    'mw_freebase': 'Molecular Weight (Free Base)',
    'alogp': 'AlogP',
    'hba': 'H-Bond Acceptors',
    'hbd': 'H-Bond Donors',
    'psa': 'Polar Surface Area',
    'rtb': 'Rotatable Area',
    'ro3_pass': 'Rule of 3 Passes',
    'num_ro5_violations': 'Lipinski Ro5 Violation',
    'cx_most_apka': 'Acidic pKa (ChemAxon)',
    'cx_most_bpka': 'Basic pKa (ChemAxon)',
    'cx_logp': 'logP (ChemAxon)',
    'cx_logd': 'LogD pKa (ChemAxon)',
    'molecular_species': 'Molecular Species',
    'full_mwt': 'MW (Full)',
    'aromatic_rings': 'Aromatic Rings',
    'heavy_atoms': 'Heavy Atoms',
    'qed_weighted': 'QED (Weighted)',
    'mw_monoisotopic': 'MW (Mono)',
    'full_molformula': 'Full Formula',
    'hba_lipinski': 'H-Bond Acceptors (Lipinski)',
    'hbd_lipinski': 'H-Bond Donors (Lipinski)',
    'num_lipinski_ro5_violations': 'Lipinski Ro5 Violations',
    'standard_inchi': 'Standard InChi',
    'standard_inchi_key': 'Standard InChi Key'
}

app = dash.Dash(__name__, external_stylesheets=['https://codepen.io/chriddyp/pen/bWLwgP.css', dbc.themes.BOOTSTRAP])


@app.server.route('/cheminfo/downloadSDF')
def download_sdf():
    logger.info('Exporting generated data...')

    vis = ChemVisualization()
    output = StringIO()

    valid_idx = []
    col_list = ['SMILES', 'Molecular Weight', 'LogP', 'H-Bond Donors', 'H-Bond Acceptors', 'Rotatable Bonds']
    for row, data in vis.genreated_df.iterrows():
        mol = Chem.MolFromSmiles(data['SMILES'])
        if (mol is not None):
            valid_idx.append(row)

    valid_df = vis.genreated_df.iloc[valid_idx]
    valid_df = valid_df[col_list]

    PandasTools.AddMoleculeColumnToFrame(valid_df,'SMILES')
    PandasTools.WriteSDF(valid_df, output, properties=list(valid_df.columns))

    output.seek(0)

    return Response(
        output.getvalue(),
        mimetype="text/application",
        headers={"Content-disposition":
                 "attachment; filename=download.sdf"})


class ChemVisualization(metaclass=Singleton):

    def __init__(self, cluster_wf):
        self.app = app
        self.cluster_wf = cluster_wf
        self.n_clusters = cluster_wf.n_clusters
        self.chem_data = ChEmblData()
        self.genreated_df = None
        self.cluster_wf_cls = 'nvidia.cheminformatics.wf.cluster.gpukmeansumap.GpuKmeansUmap'
        self.generative_wf_cls = 'nvidia.cheminformatics.wf.generative.Cddd'

        # Store colors to avoid plots changes colors on events such as
        # molecule selection, etc.
        self.cluster_colors = generate_colors(self.n_clusters)

        # Construct the UI
        self.app.layout = self.constuct_layout()

        # Register callbacks for selection inside main figure
        self.app.callback(
            [Output('selected_clusters', 'value'),
             Output('selected_point_cnt', 'children')],
            [Input('main-figure', 'clickData'),
             Input('main-figure', 'selectedData'),
             Input('bt_recluster_clusters', 'n_clicks'),
             Input('bt_recluster_points', 'n_clicks'),
             Input('northstar_cluster', 'children')],
            [State("selected_clusters", "value")])(self.handle_data_selection)

        # Register callbacks for buttons for reclustering selected data
        self.app.callback(
            [Output('main-figure', 'figure'),
             Output('northstar_cluster', 'children'),
             Output('refresh_moi_prop_table', 'children'),
             Output('recluster_error', 'children')],
            [Input('bt_recluster_clusters', 'n_clicks'),
             Input('bt_recluster_points', 'n_clicks'),
             Input('bt_north_star', 'n_clicks'),
             Input('sl_prop_gradient', 'value'),
             Input('sl_nclusters', 'value'),
             Input('refresh_main_fig', 'children') ],
            [State("selected_clusters", "value"),
             State("main-figure", "selectedData"),
             State('north_star', 'value'),
             State('refresh_moi_prop_table', 'children')])(self.handle_re_cluster)

        # Register callbacks for selection inside main figure to update module details
        self.app.callback(
            [Output('tb_selected_molecules', 'children'),
             Output('sl_mol_props', 'options'),
             Output('current_page', 'children'),
             Output('total_page', 'children'),
             Output('show_selected_mol', 'children'),
             Output('mol_selection_error', 'children')],
            [Input('main-figure', 'selectedData'),
             Input('sl_mol_props', 'value'),
             Input('bt_page_prev', 'n_clicks'),
             Input('bt_page_next', 'n_clicks'),
             Input('refresh_moi_prop_table', 'children')],
            [State('north_star', 'value'),
             State('current_page', 'children'),
             State('show_selected_mol', 'children'),
             State('sl_prop_gradient', 'value')])(self.handle_molecule_selection)

        self.app.callback(
            Output("refresh_main_fig", "children"),
            [Input("bt_reset", "n_clicks"),
             Input("bt_apply_wf", "n_clicks")],
            [State("refresh_main_fig", "children"),
             State("sl_wf", "value")])(self.handle_reset)

        self.app.callback(
            Output('north_star', 'value'),
            Input({'role': 'bt_star_candidate', 'chemblId': ALL, 'molregno': ALL}, 'n_clicks'),
            State('north_star', 'value'))(self.handle_mark_north_star)

        self.app.callback(
            [Output('error_msg', 'children'),
             Output('md_error', 'is_open')],
            [Input('recluster_error', 'children'),
             Input('interpolation_error', 'children'),
             Input('bt_close_err', 'n_clicks')])(self.handle_error)

        self.app.callback(
            Output('genration_candidates', 'children'),
            [Input({'role': 'bt_add_candidate', 'chemblId': ALL, 'molregno': ALL}, 'n_clicks'),
             Input('bt_reset_candidates', 'n_clicks'),],
            State('genration_candidates', 'children'))(self.handle_add_candidate)

        self.app.callback(
            Output('ckl_candidate_mol_id', 'options'),
            Input('genration_candidates', 'children'))(self.handle_construct_candidates)

        self.app.callback(
            [Output('ckl_candidate_mol_id', 'value'),
             Output('mk_selection_msg', 'children')],
            [Input('ckl_candidate_mol_id', 'value'),
             Input('rd_generation_type', 'value')])(self.handle_ckl_selection)

        self.app.callback(
            [Output('table_generated_molecules', 'children'),
             Output('show_generated_mol', 'children'),
             Output('interpolation_error', 'children'),],
            [Input("bt_generate", "n_clicks"),],
            [State('sl_generative_wf', 'value'),
             State('ckl_candidate_mol_id', 'value'),
             State('n2generate', 'value'),
             State('scaled_radius', 'value'),
             State('rd_generation_type', 'value'),
             State('show_generated_mol', 'children')])(self.handle_generation)

        self.app.callback(
            [Output('section_generated_molecules', 'style'),
             Output('section_selected_molecules', 'style'),],
            [Input('show_generated_mol', 'children'),
             Input('show_selected_mol', 'children')])(self.handle_property_tables)


    def handle_add_candidate(self, bt_add_candidate,
                                    bt_reset_candidates,
                                    genration_candidates):
        comp_id, event_type = self._fetch_event_data()

        if comp_id == 'bt_reset_candidates' and event_type == 'n_clicks':
            return ''

        if event_type != 'n_clicks' or dash.callback_context.triggered[0]['value'] == 0:
            raise dash.exceptions.PreventUpdate

        selected_candidates = []

        if genration_candidates:
            selected_candidates = genration_candidates.split(",")

        comp_detail = json.loads(comp_id)
        selected_chembl_id = comp_detail['chemblId']

        if selected_chembl_id not in selected_candidates:
            selected_candidates.append(selected_chembl_id)

        return ','.join(selected_candidates)

    def _fetch_event_data(self):
        if not dash.callback_context.triggered:
            raise dash.exceptions.PreventUpdate
        prop_id = dash.callback_context.triggered[0]['prop_id']
        split_at = prop_id.rindex('.')
        return [prop_id[:split_at], prop_id[split_at + 1:]]

    def handle_property_tables(self, show_generated_mol, show_selected_mol):
        comp_id, event_type = self._fetch_event_data()

        if comp_id == 'show_selected_mol' and event_type == 'children':
            return {'display': 'none'}, {'display': 'block'}
        elif comp_id == 'show_generated_mol' and event_type == 'children':
            return {'display': 'block'}, {'display': 'none'}
        return dash.no_update, dash.no_update

    @report_ui_error(3)
    def handle_generation(self, bt_generate,
                      sl_generative_wf, ckl_candidate_mol_id,
                      n2generate, scaled_radius, rd_generation_type, show_generated_mol):
        comp_id, event_type = self._fetch_event_data()

        chemble_ids = []
        if comp_id == 'bt_generate' and event_type == 'n_clicks':
            chemble_ids = ckl_candidate_mol_id
        else:
            return dash.no_update, dash.no_update

        self.generative_wf_cls = sl_generative_wf
        wf_class = locate(self.generative_wf_cls)
        generative_wf = wf_class()
        n2generate = int(n2generate)
        scaled_radius = int(scaled_radius)

        if rd_generation_type == 'SAMPLE':
            self.genreated_df = generative_wf.find_similars_smiles_from_id(chemble_ids,
                                                                           num_requested=n2generate,
                                                                           scaled_radius=scaled_radius,
                                                                           force_unique=True)
        else:
            self.genreated_df = generative_wf.interpolate_from_id(chemble_ids,
                                                             num_points=n2generate,
                                                             scaled_radius=scaled_radius,
                                                             force_unique=True)

        if show_generated_mol is None:
            show_generated_mol = 0
        show_generated_mol += 1

        # Add other useful attributes to be added for rendering
        self.genreated_df = MolecularStructureDecorator().decorate(self.genreated_df)
        self.genreated_df = LipinskiRuleOfFiveDecorator().decorate(self.genreated_df)

        # Create Table header
        table_headers = []
        columns = self.genreated_df.columns.to_list()
        for column in columns:
            table_headers.append(html.Th(column, style={'fontSize': '150%', 'text-align': 'center'}))

        prop_recs = [html.Tr(table_headers, style={'background': 'lightgray'})]
        for row_idx in range(self.genreated_df.shape[0]):
            td = []

            try:
                col_pos = columns.index('Chemical Structure')
                col_data = self.genreated_df.iat[row_idx, col_pos]

                if 'value' in col_data and col_data['value'] == 'Error interpreting SMILES using RDKit':
                    continue
            except ValueError:
                pass

            for col_id in range(len(columns)):
                col_data = self.genreated_df.iat[row_idx, col_id]

                col_level = 'info'
                if isinstance(col_data, dict):
                    col_value = col_data['value']
                    if 'level' in col_data:
                        col_level = col_data['level']
                else:
                    col_value = col_data

                if isinstance(col_value, str) and col_value.startswith('data:image/png;base64,'):
                    td.append(html.Td(html.Img(src=col_value)))
                else:
                    td.append(html.Td(str(col_value), style=LEVEL_TO_STYLE[col_level].update({'maxWidth': '100px', 'wordWrap':'break-word'})))

            prop_recs.append(html.Tr(td))

        return html.Table(prop_recs, style={'width': '100%', 'margin': 12, 'border': '1px solid lightgray'}), show_generated_mol, dash.no_update

    def handle_ckl_selection(self, ckl_candidate_mol_id, rd_generation_type):
        selection_msg = '**Please Select Two Molecules**'
        selection_cnt = 2

        if rd_generation_type == 'SAMPLE':
            selection_msg = '**Please Select One Molecule**'
            selection_cnt = 1

        if ckl_candidate_mol_id and len(ckl_candidate_mol_id) > selection_cnt:
            ckl_candidate_mol_id = ckl_candidate_mol_id[selection_cnt * -1:]

        return ckl_candidate_mol_id, selection_msg

    def handle_construct_candidates(self, north_star):
        if not north_star:
            return []

        options = [{'label': i.strip(), 'value': i.strip()} for i in north_star.split(',')]
        return options

    def handle_reset(self, bt_reset, bt_apply_wf, refresh_main_fig, sl_wf):
        comp_id, event_type = self._fetch_event_data()

        if comp_id == 'bt_apply_wf' and event_type == 'n_clicks':
            if self.cluster_wf_cls != sl_wf:
                self.cluster_wf_cls = sl_wf
                wf_class = locate(self.cluster_wf_cls)
                self.cluster_wf = wf_class()
            else:
                raise dash.exceptions.PreventUpdate

        if refresh_main_fig is None:
            refresh_main_fig = 1
        else:
            refresh_main_fig = int(refresh_main_fig)

        # Change the refresh variable to force main-figure refresh
        return refresh_main_fig + 1

    def recluster(self, filter_values=None, filter_column=None, reload_data=False):
        self.cluster_wf.n_clusters = self.n_clusters
        if reload_data:
            return self.cluster_wf.cluster()
        else:
            return self.cluster_wf.recluster(filter_column, filter_values,
                                            n_clusters=self.n_clusters)

    def recluster_selection(self,
                           filter_value=None,
                           filter_column=None,
                           gradient_prop=None,
                           north_stars=None,
                           reload_data=False,
                           recluster_data=True,
                           color_col='cluster'):

        if recluster_data or self.cluster_wf.df_embedding is None:
            df_embedding = self.recluster(filter_values=filter_value,
                                          filter_column=filter_column,
                                          reload_data=reload_data)
        else:
            df_embedding = self.cluster_wf.df_embedding

        return self.create_graph(df_embedding,
                                 color_col=color_col,
                                 gradient_prop=gradient_prop,
                                 north_stars=north_stars)

    def create_graph(self, ldf, color_col='cluster', north_stars=None, gradient_prop=None):
        fig = go.Figure(layout={'colorscale': {}})

        # Filter out relevant columns in this method.
        if hasattr(ldf, 'compute'):
            relevant_cols = ['id', 'x', 'y', 'cluster']
            if gradient_prop:
                relevant_cols.append(gradient_prop)
            if color_col is not 'cluster':
                relevant_cols.append(color_col)

            ldf = ldf.iloc[:, ldf.columns.isin(relevant_cols)]
            ldf = ldf.compute()

        moi_molregno = []
        if north_stars:
            moi_molregno = north_stars.split(",")

        moi_filter = ldf['id'].isin(moi_molregno)

        # Create a map with MoI and cluster to which they belong
        northstar_cluster = []
        if gradient_prop is not None:
            cmin = ldf[gradient_prop].min()
            cmax = ldf[gradient_prop].max()

            # Compute size of northstar and normal points
            df_shape = moi_filter.copy()
            df_size = (moi_filter * 18) + DOT_SIZE
            df_shape = df_shape * 2

            x_data = ldf['x']
            y_data = ldf['y']
            cluster = ldf['cluster']
            customdata = ldf['id']
            grad_prop = ldf[gradient_prop]

            if self.cluster_wf.is_gpu_enabled():
                x_data = x_data.to_array()
                y_data = y_data.to_array()
                cluster = cluster.to_array()
                grad_prop = grad_prop.to_array()
                customdata = customdata.to_array()
                df_size = cupy.asnumpy(df_size)
                df_shape = cupy.asnumpy(df_shape)

            fig.add_trace(go.Scattergl({
                'x': x_data,
                'y': y_data,
                'text': cluster,
                'customdata': customdata,
                'mode': 'markers',
                'showlegend': False,
                'marker': {
                    'size': df_size,
                    'symbol': df_shape,
                    'color': grad_prop,
                    'colorscale': 'Viridis',
                    'showscale': True,
                    'cmin': cmin,
                    'cmax': cmax,
                }
            }))
        else:
            clusters = ldf[color_col].unique()
            if self.cluster_wf.is_gpu_enabled():
                clusters = clusters.values_host

            northstar_df = ldf[moi_filter]
            scatter_traces = []
            for cluster_id in clusters:
                cdf = ldf.query('cluster == ' + str(cluster_id))

                df_size = cdf['id'].isin(northstar_df['id'])
                moi_present = False
                if df_size.unique().shape[0] > 1:
                    northstar_cluster.append(str(cluster_id))
                    moi_present = True

                # Compute size of northstar and normal points
                df_shape = df_size.copy()
                df_size = (df_size * 18) + DOT_SIZE
                df_shape = df_shape * 2
                x_data = cdf['x']
                y_data = cdf['y']
                cluster = cdf['cluster']
                customdata = cdf['id']

                if self.cluster_wf.is_gpu_enabled():
                    x_data = x_data.to_array()
                    y_data = y_data.to_array()
                    cluster = cluster.to_array()
                    customdata = customdata.to_array()
                    df_size = cupy.asnumpy(df_size)
                    df_shape = cupy.asnumpy(df_shape)

                scatter_trace = go.Scattergl({
                        'x': x_data,
                        'y': y_data,
                        'text': cluster,
                        'customdata': customdata,
                        'name': 'Cluster ' + str(cluster_id),
                        'mode': 'markers',
                        'marker': {
                            'size': df_size,
                            'symbol': df_shape,
                            'color': self.cluster_colors[int(cluster_id) % len(self.cluster_colors)],
                        },
                    })
                if moi_present:
                    # save to add later. This is to ensure the scatter is on top
                    scatter_traces.append(scatter_trace)
                else:
                    fig.add_trace(scatter_trace)

            for scatter_trace in scatter_traces:
                fig.add_trace(scatter_trace)

        # Change the title to indicate type of H/W in use
        f_color = 'green' if self.cluster_wf.is_gpu_enabled() else 'blue'

        fig.update_layout(
            showlegend=True, clickmode='event', height=main_fig_height,
            title='Clusters', dragmode='select',
            title_font_color=f_color,
            annotations=[
                dict(x=0.5, y=-0.07, showarrow=False, text='x',
                     xref="paper", yref="paper"),
                dict(x=-0.05, y=0.5, showarrow=False, text="y",
                     textangle=-90, xref="paper", yref="paper")])
        del ldf
        return fig, northstar_cluster

    def start(self, host=None, port=5000):
        return self.app.run_server(
            debug=False, use_reloader=False, host=host, port=port)

    def href_ify(self, molregno):
        return html.A(molregno,
                      href='https://www.ebi.ac.uk/chembl/compound_report_card/' + str(molregno),
                      target='_blank')

    def construct_molecule_detail(self, selected_points, display_properties,
                                  page, pageSize=10, chembl_ids=None):

        # Create Table header
        table_headers = [html.Th("Chemical Structure", style={'width': '30%', 'fontSize': '150%', 'text-align': 'center'}),
                         html.Th("SMILES", style={'maxWidth': '100px', 'fontSize': '150%', 'text-align': 'center'})]
        for prop in display_properties:
            if prop in PROP_DISP_NAME:
                table_headers.append(html.Th(PROP_DISP_NAME[prop], style={'fontSize': '150%', 'text-align': 'center'}))

        if chembl_ids:
            table_headers.append(html.Th('ChEMBL', style={'fontSize': '150%', 'text-align': 'center'}))
        else:
            table_headers.append(html.Th("", style={'width': '10px'}))
        table_headers.append(html.Th("", style={'width': '10px'}))

        prop_recs = [html.Tr(table_headers, style={'background': 'lightgray'})]

        if chembl_ids:
            props, selected_molecules = self.chem_data.fetch_props_by_chemble(chembl_ids)
        elif selected_points:
            selected_molregno = []
            for point in selected_points['points'][((page - 1) * pageSize): page * pageSize]:
                if 'customdata' in point:
                    molregid = point['customdata']
                    selected_molregno.append(molregid)
            props, selected_molecules = self.chem_data.fetch_props_by_molregno(
                selected_molregno)
        else:
            return None, None

        all_props = []
        for k in props:
            if k in PROP_DISP_NAME:
                all_props.append({"label": PROP_DISP_NAME[k], "value": k})

        for selected_molecule in selected_molecules:
            td = []
            selected_chembl_id = selected_molecule[1]
            smiles = selected_molecule[props.index('canonical_smiles')]

            m = Chem.MolFromSmiles(smiles)

            drawer = Draw.rdMolDraw2D.MolDraw2DCairo(500, 125)
            drawer.SetFontSize(1.0)
            drawer.DrawMolecule(m)
            drawer.FinishDrawing()

            img_binary = "data:image/png;base64," + \
                base64.b64encode(drawer.GetDrawingText()).decode("utf-8")

            td.append(html.Td(html.Img(src=img_binary)))
            td.append(html.Td(smiles, style={'maxWidth': '100px', 'wordWrap':'break-word'}))
            for key in display_properties:
                if key in PROP_DISP_NAME:
                    td.append(html.Td(selected_molecule[props.index(key)]))

            molregno = selected_molecule[0]
            if chembl_ids:
                td.append(html.Td(selected_chembl_id))
            else:
                td.append(html.Td(
                    dbc.Button('Add as MoI',
                            id={'role': 'bt_star_candidate',
                                'chemblId': selected_chembl_id,
                                'molregno': str(molregno)
                                },
                            n_clicks=0)
                ))

            td.append(html.Td(
                dbc.Button('Add for Interpolation',
                        id={'role': 'bt_add_candidate',
                            'chemblId': selected_chembl_id,
                            'molregno': str(molregno)
                            },
                        n_clicks=0)
            ))

            prop_recs.append(html.Tr(td))

        return html.Table(prop_recs, style={'width': '100%', 'margin': 12, 'border': '1px solid lightgray'}), all_props

    def constuct_layout(self):
        # TODO: avoid calling self.cluster_wf.df_embedding
        fig, _ = self.create_graph(self.cluster_wf.df_embedding)

        return html.Div([
            html.Div(className='row', children=[
                dcc.Graph(id='main-figure', figure=fig,
                          className='nine columns',
                          style={'verticalAlign': 'text-top'}),

                html.Div([
                    dcc.Markdown("""**Molecule(s) of Interest**"""),
                    dcc.Markdown("Please enter ChEMBL ID(s) separated by commas."),

                    html.Div(className='row', children=[
                        dcc.Input(id='north_star', type='text', debounce=True, className='nine columns'),
                        dbc.Button('Highlight',
                                   id='bt_north_star', n_clicks=0,
                                   className='three columns'),
                    ], style={'marginLeft': 0, 'marginBottom': 18,}),

                    dcc.Tabs([
                        dcc.Tab(label='Cluster Molecules', children=[
<<<<<<< HEAD
                            dcc.Markdown("""**Select Workflow**""", style={'marginTop': 18,}),
=======
                            dcc.Markdown("""**Select Workflow**""", style={'marginTop': 12}),
>>>>>>> d48373f1

                            html.Div(className='row', children=[
                                html.Div(children=[
                                    dcc.Dropdown(id='sl_wf',
                                                 multi=False,
                                                 options=[{'label': 'GPU KMeans-UMAP', 'value': 'nvidia.cheminformatics.wf.cluster.gpukmeansumap.GpuKmeansUmap'},
                                                          {'label': 'GPU KMeans-UMAP - Single and Multiple GPUs', 'value': 'nvidia.cheminformatics.wf.cluster.gpukmeansumap.GpuKmeansUmapHybrid'},
                                                          {'label': 'GPU KMeans-Random Projection - Single GPU', 'value': 'nvidia.cheminformatics.wf.cluster.gpurandomprojection.GpuWorkflowRandomProjection'},
                                                          {'label': 'CPU KMeans-UMAP', 'value': 'nvidia.cheminformatics.wf.cluster.cpukmeansumap.CpuKmeansUmap'},],
                                                 value=self.cluster_wf_cls,
                                                 clearable=False),
                                ], className='nine columns'),
                                dbc.Button('Apply',
                                        id='bt_apply_wf', n_clicks=0,
                                        className='three columns'),
                            ], style={'marginLeft': 0, 'marginTop': 6, }),

                            dcc.Markdown("""**Cluster Selection**""", style={'marginTop': 18,}),
                            dcc.Markdown("Set number of clusters", style={'marginTop': 12,}),
                            dcc.Input(id='sl_nclusters', value=self.n_clusters),
                            dcc.Markdown("Click a point to select a cluster.", style={'marginTop': 12,}),

                            html.Div(className='row', children=[
                                dcc.Input(id='selected_clusters', type='text', className='nine columns'),
                                dbc.Button('Recluster',
                                        id='bt_recluster_clusters', n_clicks=0,
                                        className='three columns'),
                            ], style={'marginLeft': 0}),

                            dcc.Markdown("""**Selection Points**""", style={'marginTop': 18,}),
                            dcc.Markdown("""Choose the lasso or rectangle tool in the graph's menu
                                bar and then select points in the graph.
                                """, style={'marginTop': 12,}),
                            dbc.Button('Recluster Selection', id='bt_recluster_points', n_clicks=0),
                            html.Div(children=[html.Div(id='selected_point_cnt'), ]),

                            dbc.Button('Reload', id='bt_reset', n_clicks=0, style={'marginLeft': 0, 'marginTop': 18, }),
                        ]),

                        dcc.Tab(label='Generate Molecules', children=[
<<<<<<< HEAD
                            dcc.Markdown("""**Select Generative Model**""", style={'marginTop': 18,}),
=======
                            dcc.Markdown("""**Select Generative Model**""", style={'marginTop': 12}),
>>>>>>> d48373f1

                            html.Div(children=[
                                dcc.Dropdown(id='sl_generative_wf', multi=False,
                                             options=[{'label': 'CDDD Model',
                                                       'value': 'nvidia.cheminformatics.wf.generative.Cddd'},
<<<<<<< HEAD
=======
                                                       {'label': 'MolBART Model',
                                                       'value': 'nvidia.cheminformatics.wf.generative.MolBART'},
>>>>>>> d48373f1
                                                     ],
                                             value=self.generative_wf_cls,
                                             clearable=False),
                            ]),

                            dcc.RadioItems(
                                id='rd_generation_type',
                                options=[
                                    {'label': 'Interpolate between two molecules', 'value': 'INTERPOLATE'},
                                    {'label': 'Sample around one molecule', 'value': 'SAMPLE'},
                                ],
                                value='INTERPOLATE',
                                style={'marginTop': 18},
                                inputStyle={'display': 'inline-block', 'marginLeft': 6, 'marginRight': 6},
                                labelStyle={'display': 'block', 'marginLeft': 6, 'marginRight': 6}
                            ),

                            html.Div(className='row', children=[
                                dcc.Markdown("Number of molecules to generate", style={'marginLeft': 10, 'marginTop': 12, 'width': '250px'}),
                                dcc.Input(id='n2generate', value=10),
                            ], style={'marginLeft': 0}),

                            html.Div(className='row', children=[
                                dcc.Markdown("Scaled sampling radius (int, start with 1)", style={'marginLeft': 10, 'marginTop': 12, 'width': '250px'}),
                                dcc.Input(id='scaled_radius', value=1),
                            ], style={'marginLeft': 0, 'marginTop': '6px'}),

                            dcc.Markdown(children="""**Please Select Two**""",
                                         id="mk_selection_msg",
                                         style={'marginTop': 18}),
                            dcc.Checklist(
                                id='ckl_candidate_mol_id',
                                options=[],
                                value=[],
                                inputStyle={'display': 'inline-block', 'marginLeft': 6, 'marginRight': 6},
                                labelStyle={'display': 'block', 'marginLeft': 6, 'marginRight': 6}
                            ),
                            html.Div(className='row', children=[
                                dbc.Button('Generate', id='bt_generate', n_clicks=0, style={'marginRight': 12}),
                                dbc.Button('Reset', id='bt_reset_candidates', n_clicks=0),
                            ], style={'marginLeft': 0}),
                        ]),
                    ]),

                    html.Div(className='row', children=[
                        html.Label([
                            "Select molecular property for color gradient",
                            dcc.Dropdown(id='sl_prop_gradient', multi=False,  clearable=True,
                                        options=[{"label": PROP_DISP_NAME[p], "value": p} for p in IMP_PROPS],),
                        ], style={'marginTop': 18, 'marginLeft': 18})],
                    ),
                ], className='three columns', style={'marginLeft': 18, 'marginTop': 90, 'verticalAlign': 'text-top', }),
            ]),

            html.Div(id='section_generated_molecules', children=[
                 html.A(
                    'Export to SDF',
                    id='download-link',
                    download="rawdata.sdf",
                    href="/cheminfo/downloadSDF",
                    target="_blank",
                    n_clicks=0,
                    style={'marginLeft': 10, 'fontSize': '150%'}
                ),
                html.Div(id='table_generated_molecules', children=[
                ])
            ], style={'display': 'none'}),

            html.Div(id='section_selected_molecules', children=[
                html.Div(className='row', children=[
                    html.Div(id='section_display_properties', children=[
                        html.Label([
                            "Select Molecular Properties",
                            dcc.Dropdown(id='sl_mol_props', multi=True,
                                         options=[
                                             {'label': 'alogp', 'value': 'alogp'}],
                                         value=['alogp']),
                        ], style={'marginLeft': 30})],
                        className='nine columns',
                    ),
                    html.Div(children=[
                        dbc.Button("<", id="bt_page_prev",
                                   style={"height": "25px"}),
                        html.Span(children=1, id='current_page',
                                  style={"paddingLeft": "6px"}),
                        html.Span(children=' of 1', id='total_page',
                                  style={"paddingRight": "6px"}),
                        dbc.Button(">", id="bt_page_next",
                                   style={"height": "25px"})
                    ],
                        className='three columns',
                        style={'verticalAlign': 'text-bottom', 'text-align': 'right'}
                    ),
                ]),

                html.Div(children=[
                    html.Div(id='tb_selected_molecules', children=[],
                             style={'verticalAlign': 'text-top'}
                             ),
                ])
            ], style={'display': 'none'}),

            html.Div(id='refresh_main_fig', style={'display': 'none'}),
            html.Div(id='northstar_cluster', style={'display': 'none'}),
            html.Div(id='recluster_error', style={'display': 'none'}),
            html.Div(id='mol_selection_error', style={'display': 'none'}),
            html.Div(id='show_selected_mol', style={'display': 'none'}),
            html.Div(id='show_generated_mol', style={'display': 'none'}),
            html.Div(id='genration_candidates', style={'display': 'none'}),
            html.Div(id='refresh_moi_prop_table', style={'display': 'none'}),
            html.Div(id='interpolation_error', style={'display': 'none'}),

            html.Div(className='row', children=[
                dbc.Modal([
                    dbc.ModalHeader("Error"),
                    dbc.ModalBody(
                        html.Div(id='error_msg', style={'color': 'red'}),
                    ),
                    dbc.ModalFooter(
                        dbc.Button("Close", id="bt_close_err", className="ml-auto")
                    ),
                ], id="md_error"),
            ]),
        ])

    def handle_error(self, recluster_error, interpolation_error, bt_close_err):
        comp_id, event_type = self._fetch_event_data()

        if comp_id == 'bt_close_err' and event_type == 'n_clicks':
            return '', False

        msg = None
        if comp_id == 'interpolation_error' and event_type == 'children':
            msg = interpolation_error
        elif comp_id == 'recluster_error' and event_type == 'children':
            msg = recluster_error

        if msg is None:
            raise dash.exceptions.PreventUpdate
        return msg, True

    @report_ui_error(6)
    def handle_molecule_selection(self, mf_selected_data, selected_columns,
                                  prev_click, next_click, refresh_moi_prop_table,
                                  north_star, current_page, show_selected_mol,
                                  sl_prop_gradient):
        comp_id, event_type = self._fetch_event_data()

        module_details = None
        chembl_ids = None
        # Code to support pagination
        if comp_id == 'bt_page_prev' and event_type == 'n_clicks':
            if current_page == 1:
                raise dash.exceptions.PreventUpdate
            current_page -= 1
        elif comp_id == 'bt_page_next' and event_type == 'n_clicks':
            if len(mf_selected_data['points']) < PAGE_SIZE * (current_page + 1):
                raise dash.exceptions.PreventUpdate
            current_page += 1
        elif north_star and \
            ((comp_id == 'refresh_moi_prop_table' and event_type == 'children')):
            chembl_ids = north_star.split(",")
        elif (comp_id == 'main-figure' and event_type == 'selectedData') or \
            (comp_id == 'sl_mol_props' and event_type == 'value') :
            pass
        else:
            raise dash.exceptions.PreventUpdate

        if selected_columns and sl_prop_gradient:
            if sl_prop_gradient not in selected_columns:
                selected_columns.append(sl_prop_gradient)

        module_details, all_props = self.construct_molecule_detail(
            mf_selected_data, selected_columns, current_page,
            pageSize=PAGE_SIZE, chembl_ids=chembl_ids)

        if module_details is None and all_props is None:
            return dash.no_update, dash.no_update, dash.no_update, \
                dash.no_update, dash.no_update, dash.no_update,

        if chembl_ids:
            last_page = ''
        else:
            last_page = ' of ' + str(len(mf_selected_data['points'])//PAGE_SIZE)

        if show_selected_mol is None:
            show_selected_mol = 0
        show_selected_mol += 1

        return module_details, all_props, current_page, last_page, show_selected_mol, dash.no_update

    def handle_data_selection(self, mf_click_data, mf_selected_data,
                              bt_cluster_clicks, bt_point_clicks,
                              northstar_cluster,
                              curr_clusters):
        comp_id, event_type = self._fetch_event_data()
        selected_clusters = ''
        selected_point_cnt = ''

        if comp_id == 'main-figure' and event_type == 'clickData':
            # Event - On selecting cluster on the main scatter plot
            clusters = []
            if curr_clusters:
                clusters = list(map(int, curr_clusters.split(",")))

            points = mf_click_data['points']
            for point in points:
                cluster = point['text']
                if cluster in clusters:
                    clusters.remove(cluster)
                else:
                    clusters.append(cluster)
            selected_clusters = ','.join(map(str, clusters))

        elif comp_id == 'main-figure' and event_type == 'selectedData':
            # Event - On selection on the main scatterplot
            if not mf_selected_data:
                raise dash.exceptions.PreventUpdate

            points = mf_selected_data['points']
            selected_point_cnt = str(len(points)) + ' points selected'
            clusters = {point['text'] for point in points}
            selected_clusters = northstar_cluster

        elif comp_id == 'northstar_cluster' and event_type == 'children':
            selected_clusters = northstar_cluster
        elif (comp_id == 'bt_recluster_clusters' and event_type == 'n_clicks') \
                or (comp_id == 'bt_recluster_points' and event_type == 'n_clicks'):
            selected_clusters = northstar_cluster
        else:
            raise dash.exceptions.PreventUpdate

        return selected_clusters, selected_point_cnt

    def handle_mark_north_star(self, bt_north_star_click, north_star):
        comp_id, event_type = self._fetch_event_data()

        if event_type != 'n_clicks' or dash.callback_context.triggered[0]['value'] == 0:
            raise dash.exceptions.PreventUpdate

        selected_north_star = []
        selected_north_star_mol_reg_id = []

        if north_star:
            selected_north_star = north_star.split(",")
            selected_north_star_mol_reg_id = [
                str(row[0]) for row in self.chem_data.fetch_molregno_by_chemblId(selected_north_star)]

        comp_detail = json.loads(comp_id)
        selected_chembl_id = comp_detail['chemblId']

        if selected_chembl_id not in selected_north_star:
            selected_north_star.append(selected_chembl_id)
            selected_north_star_mol_reg_id.append(comp_detail['molregno'])
        return ','.join(selected_north_star)

    @report_ui_error(4)
    def handle_re_cluster(self, bt_cluster_clicks, bt_point_clicks, bt_north_star_clicks,
                          sl_prop_gradient, sl_nclusters, refresh_main_fig,
                          selected_clusters, selected_points, north_star, refresh_moi_prop_table):
        comp_id, event_type = self._fetch_event_data()

        if comp_id == 'sl_nclusters':
            if sl_nclusters:
                self.n_clusters = int(sl_nclusters)
                self.cluster_colors = generate_colors(self.n_clusters)

            raise dash.exceptions.PreventUpdate

        filter_values = None
        filter_column = None
        reload_data = False
        recluster_data = True
        moi_molregno = None
        _refresh_moi_prop_table = dash.no_update

        if comp_id == 'bt_recluster_clusters' and event_type == 'n_clicks':
            if selected_clusters:
                filter_values = list(map(int, selected_clusters.split(",")))
            filter_column = 'cluster'
        elif selected_points and comp_id == 'bt_recluster_points' and event_type == 'n_clicks':
            filter_values = []
            for point in selected_points['points']:
                if 'customdata' in point:
                    filter_values.append(point['customdata'])
            filter_column = 'id'
        elif comp_id == 'bt_north_star' and event_type == 'n_clicks':
            if north_star:
                north_star = north_star.split(',')
                missing_mols, molregnos, _ = self.cluster_wf.add_molecules(north_star)
                recluster_data = len(missing_mols) > 0
                logger.info("%d missing molecules added...", len(missing_mols))
                logger.debug("Missing molecules werew %s", missing_mols)

                moi_molregno = " ,".join(list(map(str, molregnos)))
                if refresh_moi_prop_table is None:
                    refresh_moi_prop_table = 0
                _refresh_moi_prop_table = refresh_moi_prop_table + 1
            else:
                raise dash.exceptions.PreventUpdate

        elif comp_id == 'refresh_main_fig' and event_type == 'children':
            reload_data = True
            recluster_data = True
        else:
            # Event that are expected to reach this block are
            #   'sl_prop_gradient' and event_type == 'value':
            reload_data = False
            recluster_data = False

        if north_star and moi_molregno is None:
            molregnos = [row[0] for row in self.cluster_wf.dao.fetch_id_from_chembl(north_star.split(','))]
            moi_molregno = " ,".join(list(map(str, molregnos)))

        figure, northstar_cluster = self.recluster_selection(
            filter_value=filter_values,
            filter_column=filter_column,
            gradient_prop=sl_prop_gradient,
            north_stars=moi_molregno,
            color_col='cluster',
            reload_data = reload_data,
            recluster_data=recluster_data)

        return figure, ','.join(northstar_cluster), _refresh_moi_prop_table, dash.no_update<|MERGE_RESOLUTION|>--- conflicted
+++ resolved
@@ -652,11 +652,7 @@
 
                     dcc.Tabs([
                         dcc.Tab(label='Cluster Molecules', children=[
-<<<<<<< HEAD
                             dcc.Markdown("""**Select Workflow**""", style={'marginTop': 18,}),
-=======
-                            dcc.Markdown("""**Select Workflow**""", style={'marginTop': 12}),
->>>>>>> d48373f1
 
                             html.Div(className='row', children=[
                                 html.Div(children=[
@@ -697,21 +693,14 @@
                         ]),
 
                         dcc.Tab(label='Generate Molecules', children=[
-<<<<<<< HEAD
                             dcc.Markdown("""**Select Generative Model**""", style={'marginTop': 18,}),
-=======
-                            dcc.Markdown("""**Select Generative Model**""", style={'marginTop': 12}),
->>>>>>> d48373f1
 
                             html.Div(children=[
                                 dcc.Dropdown(id='sl_generative_wf', multi=False,
                                              options=[{'label': 'CDDD Model',
                                                        'value': 'nvidia.cheminformatics.wf.generative.Cddd'},
-<<<<<<< HEAD
-=======
                                                        {'label': 'MolBART Model',
                                                        'value': 'nvidia.cheminformatics.wf.generative.MolBART'},
->>>>>>> d48373f1
                                                      ],
                                              value=self.generative_wf_cls,
                                              clearable=False),

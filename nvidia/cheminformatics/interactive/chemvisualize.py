--- conflicted
+++ resolved
@@ -746,11 +746,7 @@
 
             html.Div(id='section_generated_molecules', children=[
                  html.A(
-<<<<<<< HEAD
-                    'Export',
-=======
                     'Export to SDF',
->>>>>>> e472c350
                     id='download-link',
                     download="rawdata.sdf",
                     href="/cheminfo/downloadSDF",

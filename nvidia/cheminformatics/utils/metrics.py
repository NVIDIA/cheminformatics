--- conflicted
+++ resolved
@@ -99,11 +99,7 @@
 
     data_matrix1 = cupy.asnumpy(data_matrix1)
     data_matrix2 = cupy.asnumpy(data_matrix2)
-<<<<<<< HEAD
-    
-=======
 
->>>>>>> 8745eb32
     n_samples = data_matrix1.shape[0]
     data_matrix_argsort = data_matrix1.argsort(axis=1)
     mask_top_k = (data_matrix_argsort > 0) & (data_matrix_argsort <= top_k).reshape(n_samples, -1)

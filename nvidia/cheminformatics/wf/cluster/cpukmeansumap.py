#!/opt/conda/envs/rapids/bin/python3
#
# Copyright (c) 2020, NVIDIA CORPORATION.
#
# Licensed under the Apache License, Version 2.0 (the "License");
# you may not use this file except in compliance with the License.
# You may obtain a copy of the License at
#
#     http://www.apache.org/licenses/LICENSE-2.0
#
# Unless required by applicable law or agreed to in writing, software
# distributed under the License is distributed on an "AS IS" BASIS,
# WITHOUT WARRANTIES OR CONDITIONS OF ANY KIND, either express or implied.
# See the License for the specific language governing permissions and
# limitations under the License.

import logging
from nvidia.cheminformatics.data.helper.chembldata import ADDITIONAL_FEILD, IMP_PROPS

from dask_ml.decomposition import PCA as dask_PCA
from dask_ml.cluster import KMeans as dask_KMeans
import dask.array
import dask
import umap
import pandas as pd
import sklearn.cluster

from . import BaseClusterWorkflow
from nvidia.cheminformatics.utils.metrics import batched_silhouette_scores
from nvidia.cheminformatics.data import ClusterWfDAO
from nvidia.cheminformatics.data.cluster_wf import ChemblClusterWfDao
from nvidia.cheminformatics.utils.logger import MetricsLogger
from nvidia.cheminformatics.config import Context


logger = logging.getLogger(__name__)


class CpuKmeansUmap(BaseClusterWorkflow):

    def __init__(self,
                 n_molecules=None,
                 dao: ClusterWfDAO = ChemblClusterWfDao(),
                 n_pca=64,
                 n_clusters=7,
                 seed=0):
        super(CpuKmeansUmap, self).__init__()

        self.dao = dao
        self.n_molecules = n_molecules
        self.n_pca = n_pca
        self.n_clusters = n_clusters

        self.seed = seed
        self.context = Context()
        self.n_spearman = 5000
        self.n_silhouette = 500000

    def is_gpu_enabled(self):
        return False

    def cluster(self,
                df_molecular_embedding=None):
        logger.info("Executing CPU workflow...")
        cache_directory = self.context.cache_directory

        if df_molecular_embedding is None:
            self.n_molecules = self.context.n_molecule
            df_molecular_embedding = self.dao.fetch_molecular_embedding(
                self.n_molecules,
                cache_directory=cache_directory)

        ids = df_molecular_embedding['id']
        df_molecular_embedding = df_molecular_embedding.persist()
<<<<<<< HEAD
        self.n_molecules = df_molecular_embedding.compute().shape[0]
        # self.n_molecules = self.context.n_molecule
=======
        # self.n_molecules = df_molecular_embedding.compute().shape[0]
        self.n_molecules = self.context.n_molecule
>>>>>>> abbefdbd

        for col in ['id', 'index', 'molregno']:
            if col in df_molecular_embedding.columns:
                df_molecular_embedding = df_molecular_embedding.drop([col], axis=1)

        other_props = IMP_PROPS + ADDITIONAL_FEILD
        df_molecular_embedding = df_molecular_embedding.drop(other_props, axis=1)

        if self.context.is_benchmark:
            molecular_embedding_sample, spearman_index = self._random_sample_from_arrays(
                df_molecular_embedding, n_samples=self.n_spearman)

        if self.n_pca:
            with MetricsLogger('pca', self.n_molecules) as ml:
                pca = dask_PCA(n_components=self.n_pca)
                df_embedding = pca.fit_transform(df_molecular_embedding.to_dask_array(lengths=True))
        else:
            df_embedding = df_molecular_embedding

        with MetricsLogger('kmeans', self.n_molecules,) as ml:

            # kmeans_float = dask_KMeans(n_clusters=self.n_clusters)
            kmeans_float = sklearn.cluster.KMeans(n_clusters=self.n_clusters)

            kmeans_float.fit(df_embedding)
            kmeans_labels = kmeans_float.labels_

            ml.metric_name = 'silhouette_score'
            ml.metric_func = batched_silhouette_scores
            ml.metric_func_kwargs = {}
            ml.metric_func_args = (None, None)
            if self.context.is_benchmark:
                (embedding_sample, kmeans_labels_sample), _ = self._random_sample_from_arrays(
                    df_embedding, kmeans_labels, n_samples=self.n_silhouette)
                ml.metric_func_args = (embedding_sample, kmeans_labels_sample)

        with MetricsLogger('umap', self.n_molecules) as ml:
            df_molecular_embedding = df_molecular_embedding.compute()
            umap_model = umap.UMAP()  # TODO: Use dask to distribute umap. https://github.com/dask/dask/issues/5229
            X_train = umap_model.fit_transform(df_embedding)

            ml.metric_name = 'spearman_rho'
            ml.metric_func = self._compute_spearman_rho
            ml.metric_func_args = (None, None)
            if self.context.is_benchmark:
                X_train_sample, _ = self._random_sample_from_arrays(
                    X_train, index=spearman_index)
                ml.metric_func_args = (molecular_embedding_sample, X_train_sample)

        df_molecular_embedding['x'] = X_train[:, 0]
        df_molecular_embedding['y'] = X_train[:, 1]
        # df_molecular_embedding['cluster'] = kmeans_labels.compute()
        df_molecular_embedding['cluster'] = kmeans_labels
        df_molecular_embedding['id'] = ids

        self.df_embedding = df_molecular_embedding
        return self.df_embedding<|MERGE_RESOLUTION|>--- conflicted
+++ resolved
@@ -72,13 +72,9 @@
 
         ids = df_molecular_embedding['id']
         df_molecular_embedding = df_molecular_embedding.persist()
-<<<<<<< HEAD
+
         self.n_molecules = df_molecular_embedding.compute().shape[0]
         # self.n_molecules = self.context.n_molecule
-=======
-        # self.n_molecules = df_molecular_embedding.compute().shape[0]
-        self.n_molecules = self.context.n_molecule
->>>>>>> abbefdbd
 
         for col in ['id', 'index', 'molregno']:
             if col in df_molecular_embedding.columns:

--- conflicted
+++ resolved
@@ -52,107 +52,18 @@
                  n_pca=64,
                  n_clusters=7,
                  benchmark_file='./benchmark.csv',
-<<<<<<< HEAD
-                 benchmark=False):
-=======
                  seed=0):
-
->>>>>>> ffdae0a5
         self.client = client
         self.dao = dao
         self.n_molecules = n_molecules
         self.n_pca = n_pca
         self.n_clusters = n_clusters
         self.benchmark_file = benchmark_file
-<<<<<<< HEAD
         self.benchmark=benchmark
-
-    def cluster(self,
-                df_molecular_embedding=None,
-                cache_directory=None):
-=======
         self.seed = seed
         self.n_spearman = 5000
->>>>>>> ffdae0a5
-
-        logger.info("Executing CPU workflow...")
-
-        if df_molecular_embedding is None:
-            df_molecular_embedding = self.dao.fetch_molecular_embedding(
-                self.n_molecules,
-                cache_directory=cache_directory)
-
-<<<<<<< HEAD
-        df_molecular_embedding = df_molecular_embedding.persist()
-
-        if self.n_pca:
-            with MetricsLogger(self.client, 'pca', 'cpu',
-                              self.benchmark_file, self.n_molecules,
-                              benchmark=self.benchmark) as ml:
-
-                pca = sklearn.decomposition.PCA(n_components=self.n_pca)
-                df_fingerprints = pca.fit_transform(df_molecular_embedding)
-=======
-        logger.info('PCA...')
-        n_cpu = len(self.client.cluster.workers)
-        logger.info('WORKERS %d' % n_cpu)
->>>>>>> ffdae0a5
-
-        else:
-            df_fingerprints = df_molecular_embedding.copy()
-
-        with MetricsLogger(self.client, 'kmeans', 'cpu',
-                          self.benchmark_file, self.n_molecules,
-                          benchmark=self.benchmark) as ml:
-
-            kmeans_float = dask_KMeans(n_clusters=self.n_clusters)
-            kmeans_float.fit(df_fingerprints)
-            kmeans_labels = kmeans_float.predict(df_fingerprints)
-
-<<<<<<< HEAD
-            ml.metric_name='silhouette_score'
-            ml.metric_func = batched_silhouette_scores
-            ml.metric_func_args = (df_fingerprints, kmeans_labels)
-            ml.metric_func_kwargs = {'on_gpu': False}
-
-        with MetricsLogger(self.client, 'umap', 'gpu',
-                          self.benchmark_file, self.n_molecules,
-                          benchmark=self.benchmark) as ml:
-            umap_model = umap.UMAP()
-
-            Xt = umap_model.fit_transform(df_fingerprints)
-            # TODO: Use dask to distribute umap. https://github.com/dask/dask/issues/5229
-            df_molecular_embedding = df_molecular_embedding.compute()
-
-        df_molecular_embedding['x'] = Xt[:, 0]
-        df_molecular_embedding['y'] = Xt[:, 1]
-        df_molecular_embedding['cluster'] = kmeans_float.labels_
-
-        return df_molecular_embedding
-
-=======
-        logger.info('KMeans...')
-        task_start_time = datetime.now()
-        # kmeans_float = sklearn.cluster.KMeans(n_clusters=self.n_clusters)
-        kmeans_float = dask_KMeans(n_clusters=self.n_clusters)
-        kmeans_float.fit(df_fingerprints)
-        kmeans_labels = kmeans_float.predict(df_fingerprints)
-        runtime = datetime.now() - task_start_time
-
-        silhouette_score = batched_silhouette_scores(df_fingerprints, kmeans_labels, on_gpu=False, seed=self.seed)
-        logger.info('### Runtime Kmeans time (hh:mm:ss.ms) {} and silhouette score {}'.format(runtime, silhouette_score))
-        log_results(task_start_time, 'cpu', 'kmeans', runtime, n_molecules=self.n_molecules, n_workers=n_cpu, metric_name='silhouette_score', metric_value=silhouette_score, benchmark_file=self.benchmark_file)
-
-        logger.info('UMAP...')
-        task_start_time = datetime.now()
-        umap_model = umap.UMAP() # TODO: Use dask to distribute umap. https://github.com/dask/dask/issues/5229
-        X_train = umap_model.fit_transform(df_fingerprints)
-        runtime = datetime.now() - task_start_time
-
-        # Sample to calculate spearman's rho
-        # Currently this converts indexes to 
-        mol_df = mol_df.compute()
-
+        
+    def _compute_spearman_rho(self, mol_df, X_train):
         n_indexes = min(self.n_spearman, X_train.shape[0])
         numpy.random.seed(self.seed)
         indexes = numpy.random.choice(numpy.array(range(X_train.shape[0])), size=n_indexes, replace=False)
@@ -160,17 +71,67 @@
         Xt_sample = cupy.array(X_train[indexes])
         dist_array_tani = tanimoto_calculate(fp_sample, calc_distance=True)
         dist_array_eucl = pairwise_distances(Xt_sample)
-        spearman_mean = spearman_rho(dist_array_tani, dist_array_eucl, top_k=100)
-
-        logger.info('### Runtime UMAP time (hh:mm:ss.ms) {} with {} of {}'.format(runtime, 'spearman_rho', spearman_mean))
-        log_results(task_start_time, 'gpu', 'umap', runtime, n_molecules=self.n_molecules, n_workers=n_cpu, metric_name='spearman_rho', metric_value=spearman_mean, benchmark_file=self.benchmark_file)
-
-        # Add back the column required for plotting and to correlating data
-        # between re-clustering
-        mol_df['x'] = X_train[:, 0]
-        mol_df['y'] = X_train[:, 1]
-        mol_df['cluster'] = kmeans_float.labels_
->>>>>>> ffdae0a5
+        return spearman_rho(dist_array_tani, dist_array_eucl, top_k=100)
+    
+
+    def cluster(self,
+                df_molecular_embedding=None,
+                cache_directory=None):
+
+        logger.info("Executing CPU workflow...")
+
+        if df_molecular_embedding is None:
+            df_molecular_embedding = self.dao.fetch_molecular_embedding(
+                self.n_molecules,
+                cache_directory=cache_directory)
+
+        df_molecular_embedding = df_molecular_embedding.persist()
+
+        if self.n_pca:
+            with MetricsLogger(self.client, 'pca', 'cpu',
+                              self.benchmark_file, self.n_molecules,
+                              benchmark=self.benchmark) as ml:
+
+                pca = sklearn.decomposition.PCA(n_components=self.n_pca)
+                df_fingerprints = pca.fit_transform(df_molecular_embedding)
+
+        else:
+            df_fingerprints = df_molecular_embedding.copy()
+
+        with MetricsLogger(self.client, 'kmeans', 'cpu',
+                          self.benchmark_file, self.n_molecules,
+                          benchmark=self.benchmark) as ml:
+
+            kmeans_float = dask_KMeans(n_clusters=self.n_clusters)
+            kmeans_float.fit(df_fingerprints)
+            kmeans_labels = kmeans_float.predict(df_fingerprints)
+
+            ml.metric_name='silhouette_score'
+            ml.metric_func = batched_silhouette_scores
+            ml.metric_func_args = (df_fingerprints, kmeans_labels)
+            ml.metric_func_kwargs = {'on_gpu': False, seed=self.seed}
+ 
+        with MetricsLogger(self.client, 'umap', 'gpu',
+                          self.benchmark_file, self.n_molecules,
+                          benchmark=self.benchmark) as ml:
+            umap_model = umap.UMAP()
+
+            Xt = umap_model.fit_transform(df_fingerprints)
+            # TODO: Use dask to distribute umap. https://github.com/dask/dask/issues/5229
+            # Sample to calculate spearman's rho
+            # Currently this converts indexes to 
+            df_molecular_embedding = df_molecular_embedding.compute()
+
+            ml.metric_name='spearman_rho'
+            ml.metric_func = self._compute_spearman_rho
+            ml.metric_func_args = (df_molecular_embedding, X_train)
+
+        df_molecular_embedding['x'] = Xt[:, 0]
+        df_molecular_embedding['y'] = Xt[:, 1]
+        df_molecular_embedding['cluster'] = kmeans_float.labels_
+
+        return df_molecular_embedding
+
 
 @singledispatch
 def _gpu_cluster_wrapper(embedding, n_pca, self):
@@ -196,35 +157,32 @@
                  pca_comps=64,
                  n_clusters=7,
                  benchmark_file='./benchmark.csv',
-<<<<<<< HEAD
-                 benchmark=False):
-=======
                  seed=0):
->>>>>>> ffdae0a5
         self.client = client
         self.dao = dao
         self.n_molecules = n_molecules
         self.pca_comps = pca_comps
         self.n_clusters = n_clusters
         self.benchmark_file = benchmark_file
-<<<<<<< HEAD
         self.benchmark=benchmark
 
         self.df_embedding = None
+        self.seed = seed
+        self.n_spearman = 5000
 
     def _compute_spearman_rho(self, embedding, X_train, Xt):
-        n_indexes = min(5000, X_train.shape[0])
+        n_indexes = min(self.n_spearman, X_train.shape[0])
+        numpy.random.seed(self.seed)
         indexes = numpy.random.choice(numpy.array(range(X_train.shape[0])),
                                       size=n_indexes,
                                       replace=False)
-
-        X_train_sample = cupy.fromDlpack(embedding.compute().to_dlpack())[indexes]
+        fp_sample = cupy.fromDlpack(mol_df.compute().to_dlpack())[indexes]
         Xt_sample = cupy.fromDlpack(Xt.compute().to_dlpack())[indexes]
 
-        dist_array_tani = tanimoto_calculate(X_train_sample, calc_distance=True)
+        dist_array_tani = tanimoto_calculate(fp_sample, calc_distance=True)
         dist_array_eucl = pairwise_distances(Xt_sample)
 
-        return spearman_rho(dist_array_tani, dist_array_eucl).mean()
+        return spearman_rho(dist_array_tani, dist_array_eucl, top_k=100)
 
     def _cluster(self, embedding, n_pca):
 
@@ -298,10 +256,6 @@
                                                  self.pca_comps,
                                                  self)
         return self.df_embedding
-=======
-        self.seed = seed
-        self.n_spearman = 5000
->>>>>>> ffdae0a5
 
     def re_cluster(self, mol_df, gdf,
                    new_figerprints=None,
@@ -337,79 +291,4 @@
             ids = ids.append(fp_df['id'], ignore_index=True), 'id', 'chembl_id'
             self.chembl_ids.extend(new_chembl_ids)
 
-            del fp_df
-
-<<<<<<< HEAD
-        self.df_embedding = self._cluster_wrapper(self.df_embedding)
-        return self.df_embedding
-=======
-        task_start_time = datetime.now()
-        kmeans_cuml = cuDaskKMeans(client=self.client,
-                                   n_clusters=self.n_clusters)
-        kmeans_cuml.fit(gdf)
-        kmeans_labels = kmeans_cuml.predict(gdf)
-        runtime = datetime.now() - task_start_time
-
-        silhouette_score = batched_silhouette_scores(gdf, kmeans_labels, on_gpu=True, seed=self.seed)
-        logger.info('### Runtime Kmeans time (hh:mm:ss.ms) {} and silhouette score {}'.format(runtime, silhouette_score))
-        log_results(task_start_time, 'gpu', 'kmeans', runtime, n_molecules=self.n_molecules, n_workers=n_gpu, metric_name='silhouette_score', metric_value=silhouette_score, benchmark_file=self.benchmark_file)
-
-        logger.info('UMAP...')
-        task_start_time = datetime.now()
-        local_model = cuUMAP()
-        X_train = gdf.compute()
-        local_model.fit(X_train)
-
-        umap_model = cuDaskUMAP(local_model,
-                                n_neighbors=100,
-                                a=1.0,
-                                b=1.0,
-                                learning_rate=1.0,
-                                client=self.client)
-        Xt = umap_model.transform(gdf)
-        runtime = datetime.now() - task_start_time
-
-        # Sample to calculate spearman's rho
-        n_indexes = min(self.n_spearman, X_train.shape[0])
-        numpy.random.seed(self.seed)
-        indexes = numpy.random.choice(numpy.array(range(X_train.shape[0])), size=n_indexes, replace=False)
-        fp_sample = cupy.fromDlpack(mol_df.compute().to_dlpack())[indexes]
-        Xt_sample = cupy.fromDlpack(Xt.compute().to_dlpack())[indexes]
-        dist_array_tani = tanimoto_calculate(fp_sample, calc_distance=True)
-        dist_array_eucl = pairwise_distances(Xt_sample)
-        spearman_mean = spearman_rho(dist_array_tani, dist_array_eucl, top_k=100)
-
-        logger.info('### Runtime UMAP time (hh:mm:ss.ms) {} with {} of {}'.format(runtime, 'spearman_rho', spearman_mean))
-        log_results(task_start_time, 'gpu', 'umap', runtime, n_molecules=self.n_molecules, n_workers=n_gpu, metric_name='spearman_rho', metric_value=spearman_mean, benchmark_file=self.benchmark_file)
-
-        # Add back the column required for plotting and to correlating data
-        # between re-clustering
-        gdf['x'] = Xt[0]
-        gdf['y'] = Xt[1]
-        gdf['cluster'] = kmeans_labels
-        gdf['id'] = gdf.index
-
-        return gdf
-
-    def execute(self, mol_df):
-        logger.info("Executing GPU workflow...")
-        n_gpu = len(self.client.cluster.workers)
-
-        mol_df = dask_cudf.from_dask_dataframe(mol_df)
-        mol_df = mol_df.persist()
-
-        logger.info('PCA...')
-        if self.pca_comps:
-            task_start_time = datetime.now()
-            pca = cuDaskPCA(client=self.client, n_components=self.pca_comps)
-            df_fingerprints = pca.fit_transform(mol_df)
-            runtime = datetime.now() - task_start_time
-            logger.info(
-                '### Runtime PCA time (hh:mm:ss.ms) {}'.format(runtime))
-            log_results(task_start_time, 'gpu', 'pca', runtime, n_molecules=self.n_molecules, n_workers=n_gpu, metric_name='', metric_value='', benchmark_file=self.benchmark_file)
-        else:
-            df_fingerprints = mol_df.copy()
-
-        mol_df = self.re_cluster(mol_df, df_fingerprints)
-        return mol_df
->>>>>>> ffdae0a5
+            del fp_df
#!/opt/conda/envs/rapids/bin/python3
#
# Copyright (c) 2020, NVIDIA CORPORATION.
#
# Licensed under the Apache License, Version 2.0 (the "License");
# you may not use this file except in compliance with the License.
# You may obtain a copy of the License at
#
#     http://www.apache.org/licenses/LICENSE-2.0
#
# Unless required by applicable law or agreed to in writing, software
# distributed under the License is distributed on an "AS IS" BASIS,
# WITHOUT WARRANTIES OR CONDITIONS OF ANY KIND, either express or implied.
# See the License for the specific language governing permissions and
# limitations under the License.

import logging
from math import tan
import numpy

from nvidia.cheminformatics.utils.fileio import log_results
from nvidia.cheminformatics.utils.metrics import batched_silhouette_scores, spearman_rho
from nvidia.cheminformatics.utils.distance import tanimoto_calculate

from datetime import datetime

import dask_cudf
import dask_ml
from dask import dataframe as dd
from dask_ml.cluster import KMeans as dask_KMeans

import cupy
from cuml.manifold import UMAP as cuUMAP
from cuml.dask.decomposition import PCA as cuDaskPCA
from cuml.dask.cluster import KMeans as cuDaskKMeans
from cuml.dask.manifold import UMAP as cuDaskUMAP
from cuml.metrics import pairwise_distances
from cuml.random_projection import SparseRandomProjection
from cuml.cluster import KMeans

import sklearn.cluster
import sklearn.decomposition
import umap
import cudf
import numpy as np

logger = logging.getLogger(__name__)


class CpuWorkflow:

    def __init__(self,
                 client,
                 n_molecules,
                 pca_comps=64,
                 n_clusters=7,
                 benchmark_file='./benchmark.csv'):
        self.client = client
        self.n_molecules = n_molecules
        self.pca_comps = pca_comps
        self.n_clusters = n_clusters
        self.benchmark_file = benchmark_file

    def execute(self, mol_df):
        logger.info("Executing CPU workflow...")

        mol_df = mol_df.persist()

        logger.info('PCA...')
        n_cpu = len(self.client.cluster.workers)

        if self.pca_comps:
            task_start_time = datetime.now()
            pca = sklearn.decomposition.PCA(n_components=self.pca_comps)
            df_fingerprints = pca.fit_transform(mol_df)
            runtime = datetime.now() - task_start_time
<<<<<<< HEAD
            logger.info('### Runtime PCA time (hh:mm:ss.ms) {}'.format(runtime))
            log_results(task_start_time, 'cpu', 'pca', runtime, n_cpu=n_cpu)
=======
            logger.info(
                '### Runtime PCA time (hh:mm:ss.ms) {}'.format(runtime))
            log_results(task_start_time, 'cpu', 'pca', runtime, n_molecules=self.n_molecules, n_workers=n_cpu, metric_name='', metric_value='', benchmark_file=self.benchmark_file)
>>>>>>> 03ecdd8d
        else:
            df_fingerprints = mol_df.copy()

        logger.info('KMeans...')
        task_start_time = datetime.now()
        # kmeans_float = sklearn.cluster.KMeans(n_clusters=self.n_clusters)
        kmeans_float = dask_KMeans(n_clusters=self.n_clusters)
        kmeans_float.fit(df_fingerprints)
<<<<<<< HEAD
=======
        kmeans_labels = kmeans_float.predict(df_fingerprints)
>>>>>>> 03ecdd8d
        runtime = datetime.now() - task_start_time

        silhouette_score = batched_silhouette_scores(df_fingerprints, kmeans_labels, on_gpu=False)
        logger.info('### Runtime Kmeans time (hh:mm:ss.ms) {} and silhouette score {}'.format(runtime, silhouette_score))
        log_results(task_start_time, 'cpu', 'kmeans', runtime, n_molecules=self.n_molecules, n_workers=n_cpu, metric_name='silhouette_score', metric_value=silhouette_score, benchmark_file=self.benchmark_file)

        logger.info('UMAP...')
        task_start_time = datetime.now()
        umap_model = umap.UMAP()

        Xt = umap_model.fit_transform(df_fingerprints)
        # TODO: Use dask to distribute umap. https://github.com/dask/dask/issues/5229
        mol_df = mol_df.compute()
        mol_df['x'] = Xt[:, 0]
        mol_df['y'] = Xt[:, 1]
        mol_df['cluster'] = kmeans_float.labels_
        runtime = datetime.now() - task_start_time

        logger.info('### Runtime UMAP time (hh:mm:ss.ms) {}'.format(runtime))
        log_results(task_start_time, 'cpu', 'umap', runtime, n_molecules=self.n_molecules, n_workers=n_cpu, metric_name='', metric_value='', benchmark_file=self.benchmark_file)

        return mol_df


class GpuWorkflow:

    def __init__(self,
                 client,
                 n_molecules,
                 pca_comps=64,
                 n_clusters=7,
                 benchmark_file='./benchmark.csv'):
        self.client = client
        self.n_molecules = n_molecules
        self.pca_comps = pca_comps
        self.n_clusters = n_clusters
        self.benchmark_file = benchmark_file

    def re_cluster(self, mol_df, gdf,
                   new_figerprints=None,
                   new_chembl_ids=None,
                   n_clusters = None):

        if n_clusters is not None:
            self.n_clusters = n_clusters

        n_gpu = len(self.client.cluster.workers)
        logger.info('WORKERS %d' % n_gpu)
        # Before reclustering remove all columns that may interfere
        if 'id' in gdf.columns:
            gdf = gdf.drop(['x', 'y', 'cluster', 'id'], axis=1)

        if 'filter_col' in gdf.columns:
            gdf = gdf.drop(['filter_col'], axis=1)

        if new_figerprints is not None and new_chembl_ids is not None:
            # Add new figerprints and chEmblIds before reclustering
            mol_df.append(new_figerprints, ignore_index=True)
            if self.pca_comps:
                new_figerprints = self.pca.transform(new_figerprints)

            fp_df = cudf.DataFrame(
                new_figerprints,
                index=[idx for idx in range(self.orig_df.shape[0],
                                            self.orig_df.shape[0] + len(new_figerprints))],
                columns=gdf.columns)

            gdf = gdf.append(fp_df, ignore_index=True)
            # Update original dataframe for it to work on reload
            fp_df['id'] = fp_df.index
            self.orig_df = self.orig_df.append(fp_df, ignore_index=True)
            chembl_ids = chembl_ids.append(
                cudf.Series(new_chembl_ids), ignore_index=True)
            ids = ids.append(fp_df['id'], ignore_index=True), 'id', 'chembl_id'
            self.chembl_ids.extend(new_chembl_ids)

            del fp_df

        task_start_time = datetime.now()
        kmeans_cuml = cuDaskKMeans(client=self.client,
                                   n_clusters=self.n_clusters)
        kmeans_cuml.fit(gdf)
        kmeans_labels = kmeans_cuml.predict(gdf)
        runtime = datetime.now() - task_start_time

        silhouette_score = batched_silhouette_scores(gdf, kmeans_labels, on_gpu=True)
        logger.info('### Runtime Kmeans time (hh:mm:ss.ms) {} and silhouette score {}'.format(runtime, silhouette_score))
        log_results(task_start_time, 'gpu', 'kmeans', runtime, n_molecules=self.n_molecules, n_workers=n_gpu, metric_name='silhouette_score', metric_value=silhouette_score, benchmark_file=self.benchmark_file)

        task_start_time = datetime.now()
        local_model = cuUMAP()
        X_train = gdf.compute()
        local_model.fit(X_train)

        umap_model = cuDaskUMAP(local_model,
                                n_neighbors=100,
                                a=1.0,
                                b=1.0,
                                learning_rate=1.0,
                                client=self.client)
        Xt = umap_model.transform(gdf)
        runtime = datetime.now() - task_start_time

        # Sample to calculate spearman's rho
        n_indexes = min(5000, X_train.shape[0])
        indexes = numpy.random.choice(numpy.array(range(X_train.shape[0])), size=n_indexes, replace=False)
        X_train_sample = cupy.fromDlpack(mol_df.compute().to_dlpack())[indexes]
        Xt_sample = cupy.fromDlpack(Xt.compute().to_dlpack())[indexes]
        dist_array_tani = tanimoto_calculate(X_train_sample, calc_distance=True)
        dist_array_eucl = pairwise_distances(Xt_sample)
        spearman_mean = spearman_rho(dist_array_tani, dist_array_eucl).mean()

        logger.info('### Runtime UMAP time (hh:mm:ss.ms) {} with {} of {}'.format(runtime, 'spearman_rho', spearman_mean))
        log_results(task_start_time, 'gpu', 'umap', runtime, n_molecules=self.n_molecules, n_workers=n_gpu, metric_name='spearman_rho', metric_value=spearman_mean, benchmark_file=self.benchmark_file)

        # Add back the column required for plotting and to correlating data
        # between re-clustering
        gdf['x'] = Xt[0]
        gdf['y'] = Xt[1]
        gdf['cluster'] = kmeans_labels
        gdf['id'] = gdf.index

        return gdf

    def execute(self, mol_df):
        logger.info("Executing GPU workflow...")
        n_gpu = len(self.client.cluster.workers)

        mol_df = dask_cudf.from_dask_dataframe(mol_df)
        mol_df = mol_df.persist()

        logger.info('PCA...')
        if self.pca_comps:
            task_start_time = datetime.now()
            pca = PCA(client=self.client, n_components=self.pca_comps)
            df_fingerprints = pca.fit_transform(mol_df)
            runtime = datetime.now() - task_start_time
<<<<<<< HEAD
            logger.info('### Runtime PCA time (hh:mm:ss.ms) {}'.format(runtime))
            log_results(task_start_time, 'gpu', 'pca', runtime, n_gpu=n_gpu)
        else:
            df_fingerprints = mol_df.copy()

        logger.info('KMeans...')
        task_start_time = datetime.now()
        kmeans_cuml = cuKMeans(client=self.client, n_clusters=self.n_clusters)
        kmeans_cuml.fit(df_fingerprints)
        kmeans_labels = kmeans_cuml.predict(df_fingerprints)
        runtime = datetime.now() - task_start_time
        logger.info('### Runtime Kmeans time (hh:mm:ss.ms) {}'.format(runtime))
        log_results(task_start_time, 'gpu', 'kmeans', runtime, n_gpu=n_gpu)

        logger.info('UMAP...')
        task_start_time = datetime.now()
        local_model = cuUMAP()
        X_train = df_fingerprints.compute()
        local_model.fit(X_train)

        umap_model = Dist_cuUMAP(local_model,
                                 n_neighbors=100,
                                 a=1.0,
                                 b=1.0,
                                 learning_rate=1.0,
                                 client=self.client)
        Xt = umap_model.transform(df_fingerprints)

        mol_df['x'] = Xt[0]
        mol_df['y'] = Xt[1]
        mol_df['cluster'] = kmeans_labels
        runtime = datetime.now() - task_start_time
        logger.info('### Runtime UMAP time (hh:mm:ss.ms) {}'.format(runtime))
        log_results(task_start_time, 'gpu', 'umap', runtime, n_gpu=n_gpu)

=======
            logger.info(
                '### Runtime PCA time (hh:mm:ss.ms) {}'.format(runtime))
            log_results(task_start_time, 'gpu', 'pca', runtime, n_molecules=self.n_molecules, n_workers=n_gpu, metric_name='', metric_value='', benchmark_file=self.benchmark_file)
        else:
            df_fingerprints = mol_df.copy()

        mol_df = self.re_cluster(mol_df, df_fingerprints)
>>>>>>> 03ecdd8d
        return mol_df<|MERGE_RESOLUTION|>--- conflicted
+++ resolved
@@ -74,14 +74,9 @@
             pca = sklearn.decomposition.PCA(n_components=self.pca_comps)
             df_fingerprints = pca.fit_transform(mol_df)
             runtime = datetime.now() - task_start_time
-<<<<<<< HEAD
-            logger.info('### Runtime PCA time (hh:mm:ss.ms) {}'.format(runtime))
-            log_results(task_start_time, 'cpu', 'pca', runtime, n_cpu=n_cpu)
-=======
             logger.info(
                 '### Runtime PCA time (hh:mm:ss.ms) {}'.format(runtime))
             log_results(task_start_time, 'cpu', 'pca', runtime, n_molecules=self.n_molecules, n_workers=n_cpu, metric_name='', metric_value='', benchmark_file=self.benchmark_file)
->>>>>>> 03ecdd8d
         else:
             df_fingerprints = mol_df.copy()
 
@@ -90,10 +85,8 @@
         # kmeans_float = sklearn.cluster.KMeans(n_clusters=self.n_clusters)
         kmeans_float = dask_KMeans(n_clusters=self.n_clusters)
         kmeans_float.fit(df_fingerprints)
-<<<<<<< HEAD
-=======
         kmeans_labels = kmeans_float.predict(df_fingerprints)
->>>>>>> 03ecdd8d
+
         runtime = datetime.now() - task_start_time
 
         silhouette_score = batched_silhouette_scores(df_fingerprints, kmeans_labels, on_gpu=False)
@@ -231,43 +224,6 @@
             pca = PCA(client=self.client, n_components=self.pca_comps)
             df_fingerprints = pca.fit_transform(mol_df)
             runtime = datetime.now() - task_start_time
-<<<<<<< HEAD
-            logger.info('### Runtime PCA time (hh:mm:ss.ms) {}'.format(runtime))
-            log_results(task_start_time, 'gpu', 'pca', runtime, n_gpu=n_gpu)
-        else:
-            df_fingerprints = mol_df.copy()
-
-        logger.info('KMeans...')
-        task_start_time = datetime.now()
-        kmeans_cuml = cuKMeans(client=self.client, n_clusters=self.n_clusters)
-        kmeans_cuml.fit(df_fingerprints)
-        kmeans_labels = kmeans_cuml.predict(df_fingerprints)
-        runtime = datetime.now() - task_start_time
-        logger.info('### Runtime Kmeans time (hh:mm:ss.ms) {}'.format(runtime))
-        log_results(task_start_time, 'gpu', 'kmeans', runtime, n_gpu=n_gpu)
-
-        logger.info('UMAP...')
-        task_start_time = datetime.now()
-        local_model = cuUMAP()
-        X_train = df_fingerprints.compute()
-        local_model.fit(X_train)
-
-        umap_model = Dist_cuUMAP(local_model,
-                                 n_neighbors=100,
-                                 a=1.0,
-                                 b=1.0,
-                                 learning_rate=1.0,
-                                 client=self.client)
-        Xt = umap_model.transform(df_fingerprints)
-
-        mol_df['x'] = Xt[0]
-        mol_df['y'] = Xt[1]
-        mol_df['cluster'] = kmeans_labels
-        runtime = datetime.now() - task_start_time
-        logger.info('### Runtime UMAP time (hh:mm:ss.ms) {}'.format(runtime))
-        log_results(task_start_time, 'gpu', 'umap', runtime, n_gpu=n_gpu)
-
-=======
             logger.info(
                 '### Runtime PCA time (hh:mm:ss.ms) {}'.format(runtime))
             log_results(task_start_time, 'gpu', 'pca', runtime, n_molecules=self.n_molecules, n_workers=n_gpu, metric_name='', metric_value='', benchmark_file=self.benchmark_file)
@@ -275,5 +231,4 @@
             df_fingerprints = mol_df.copy()
 
         mol_df = self.re_cluster(mol_df, df_fingerprints)
->>>>>>> 03ecdd8d
         return mol_df
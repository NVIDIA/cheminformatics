version: "3.9"

networks:
  cuchemNet:
    name: cuchemNet
    driver: bridge
    ipam:
      config:
        - subnet: ${SUBNET}

services:
  cuchemUI:
    container_name: cuchemUI
    image: ${CUCHEM_CONT}
    hostname: cuchemUI
    user: $UID:$GID
    environment:
      - CUPY_CACHE_DIR=/workspace/.cupy/kernel_cache
      - PYTHONPATH=${PYTHONPATH_CUCHEM}
    networks:
      - cuchemNet
    ports:
      - "${PLOTLY_PORT}:5000"
    volumes:
<<<<<<< HEAD
      - "${WORKSPACE_DIR}/:/workspace"
=======
      - "./:/workspace"
>>>>>>> 0b7da9ed
      - "${CONTENT_PATH}/data:/data"
      - "${CONTENT_PATH}/logs:/logs"
      - /etc/passwd:/etc/passwd:ro
      - /etc/group:/etc/group:ro
      - /etc/shadow:/etc/shadow:ro
    working_dir: ${WORKING_DIR_CUCHEMUI}
    command: ${CUCHEM_UI_START_CMD}
    deploy:
      resources:
        reservations:
          devices:
          - driver: nvidia
            capabilities: [gpu]

  megamolbart:
    image: ${MEGAMOLBART_CONT}
    user: $UID:$GID
    environment:
      - PYTHONPATH=${PYTHONPATH_MEGAMOLBART}
    networks:
      - cuchemNet
    ports:
      - "50051"
    volumes:
      - './:/workspace'
      - "${CONTENT_PATH}/data:/data"
      - "${CONTENT_PATH}/models:/models"
      - "${CONTENT_PATH}/logs:/logs"
      - /etc/passwd:/etc/passwd:ro
      - /etc/group:/etc/group:ro
      - /etc/shadow:/etc/shadow:ro
      - /var/run/docker.sock:/var/run/docker.sock
    working_dir: ${WORKING_DIR_MEGAMOLBART}
    command: ${MEGAMOLBART_CMD}
    deploy:
      resources:
        reservations:
          devices:
          - driver: nvidia
            capabilities: [gpu]

  nginx:
    image: nginx:1.20.0
    container_name: cuchemLB
    ports:
      - "50052:50052"
    depends_on:
      - megamolbart
    networks:
      - cuchemNet
    volumes:
      - ${NGINX_CONFIG}:/etc/nginx/nginx.conf:ro<|MERGE_RESOLUTION|>--- conflicted
+++ resolved
@@ -22,11 +22,7 @@
     ports:
       - "${PLOTLY_PORT}:5000"
     volumes:
-<<<<<<< HEAD
-      - "${WORKSPACE_DIR}/:/workspace"
-=======
       - "./:/workspace"
->>>>>>> 0b7da9ed
       - "${CONTENT_PATH}/data:/data"
       - "${CONTENT_PATH}/logs:/logs"
       - /etc/passwd:/etc/passwd:ro

#!/usr/bin/env bash
#
# Copyright (c) 2020-2021, NVIDIA CORPORATION.
# SPDX-License-Identifier: Apache-2.0

# Licensed under the Apache License, Version 2.0 (the "License");
# you may not use this file except in compliance with the License.
# You may obtain a copy of the License at
#
#     http://www.apache.org/licenses/LICENSE-2.0
#
# Unless required by applicable law or agreed to in writing, software
# distributed under the License is distributed on an "AS IS" BASIS,
# WITHOUT WARRANTIES OR CONDITIONS OF ANY KIND, either express or implied.
# See the License for the specific language governing permissions and
# limitations under the License.

LOCAL_ENV=.env

usage() {
    cat <<EOF

USAGE: launch

Startup script
----------------------------------------

launch [command]

    valid commands:
        start
        stop
        cache


Getting Started tl;dr
----------------------------------------

    ./launch start

    navigate browser to http://localhost:5000


More Information
----------------------------------------
Note: This script looks for a file called $LOCAL_ENV in the
current directory. This file should define the following environment
variables:
    CUCHEM_CONT
        container image, prepended with registry. e.g.,
        cheminformatics_demo:latest
    MEGAMOLBART_CONT
        container image for MegaMolBART service, prepended with registry.
    DATA_PATH
        path to data directory. e.g.,
        /scratch/data/cheminformatics
    REGISTRY_ACCESS_TOKEN
        container registry access token. e.g.,
        Ckj53jGK...
    REGISTRY_USER        export UID=$(id -u)
        export GID=$(id -g)

        container registry username. e.g.,        export UID=$(id -u)
        export GID=$(id -g)

        astern
    REGISTRY
        container registry URL. e.g.,
        server.com/registry:5005

EOF
    exit
}

<<<<<<< HEAD

=======
>>>>>>> 0b7da9ed
source env.sh


start() {
    validate_docker
    # run a container and start dash inside container.
    echo "${CUCHEM_CONT} ${MEGAMOLBART_CONT}"
<<<<<<< HEAD
=======

>>>>>>> 0b7da9ed
    export ADDITIONAL_PARAM="$@"

    download_model
    dbSetup ${DATA_PATH}

<<<<<<< HEAD
    export ADDITIONAL_PARAM="$@"
    export CUCHEM_PATH=/opt/nvidia/cheminfomatics
    export MEGAMOLBART_PATH=/opt/nvidia/megamolbart
    ./docker-compose --env-file .env  \
=======
    export CUCHEM_UI_START_CMD="./launch.sh start $@"
    export MEGAMOLBART_CMD="python3 -m megamolbart"
    export UID=$(id -u)
    export GID=$(id -g)

    # Working directory for the individual containers.
    export WORKING_DIR_CUCHEMUI=/opt/nvidia/cheminfomatics
    export WORKING_DIR_MEGAMOLBART=/opt/nvidia/megamolbart
    export NGINX_CONFIG=nginx.conf

    docker-compose --env-file .env  \
>>>>>>> 0b7da9ed
        -f docker_compose.yml \
        --project-directory . \
        up
}


stop() {
    ./docker-compose --env-file .env  \
        -f docker_compose.yml \
        --project-directory . \
        down
}


cache() {
    if [[ -d "/opt/nvidia/cheminfomatics" ]]; then
        set -x
        # Executed within container or a managed env.
        dbSetup "${DATA_MOUNT_PATH}"
        cd ${CUCHEM_LOC}; python3 startdash.py cache $@
    else
        dbSetup "${DATA_PATH}"
        # run a container and start dash inside container.
        ${DOCKER_CMD} -it ${CUCHEM_CONT} ./launch.sh cache $@
    fi
    exit
}


case $1 in
    start)
        $@
        ;;
    stop)
        ;&
    download_model)
        $@
        ;;
    cache)
        $@
        ;;
    -h|--help)
        usage
        ;;
    *)
        start
        ;;
esac<|MERGE_RESOLUTION|>--- conflicted
+++ resolved
@@ -72,10 +72,6 @@
     exit
 }
 
-<<<<<<< HEAD
-
-=======
->>>>>>> 0b7da9ed
 source env.sh
 
 
@@ -83,21 +79,11 @@
     validate_docker
     # run a container and start dash inside container.
     echo "${CUCHEM_CONT} ${MEGAMOLBART_CONT}"
-<<<<<<< HEAD
-=======
-
->>>>>>> 0b7da9ed
     export ADDITIONAL_PARAM="$@"
 
     download_model
     dbSetup ${DATA_PATH}
 
-<<<<<<< HEAD
-    export ADDITIONAL_PARAM="$@"
-    export CUCHEM_PATH=/opt/nvidia/cheminfomatics
-    export MEGAMOLBART_PATH=/opt/nvidia/megamolbart
-    ./docker-compose --env-file .env  \
-=======
     export CUCHEM_UI_START_CMD="./launch.sh start $@"
     export MEGAMOLBART_CMD="python3 -m megamolbart"
     export UID=$(id -u)
@@ -109,7 +95,6 @@
     export NGINX_CONFIG=nginx.conf
 
     docker-compose --env-file .env  \
->>>>>>> 0b7da9ed
         -f docker_compose.yml \
         --project-directory . \
         up

#!/opt/conda/envs/rapids/bin/python3
#
# Copyright (c) 2020, NVIDIA CORPORATION.
#
# Licensed under the Apache License, Version 2.0 (the "License");
# you may not use this file except in compliance with the License.
# You may obtain a copy of the License at
#
#     http://www.apache.org/licenses/LICENSE-2.0
#
# Unless required by applicable law or agreed to in writing, software
# distributed under the License is distributed on an "AS IS" BASIS,
# WITHOUT WARRANTIES OR CONDITIONS OF ANY KIND, either express or implied.
# See the License for the specific language governing permissions and
# limitations under the License.
import os
import sys
import atexit
import logging

import logging
import warnings
import argparse

from datetime import datetime

import rmm
import cupy
import dask_cudf
import dask

from dask_cuda import initialize, LocalCUDACluster
from dask.distributed import Client, LocalCluster

from nvidia.cheminformatics.workflow import CpuWorkflow, GpuWorkflow
from nvidia.cheminformatics.chembldata import ChEmblData
from nvidia.cheminformatics.chemvisualize import ChemVisualization

warnings.filterwarnings('ignore', 'Expected ')
warnings.simplefilter('ignore')

logging.basicConfig(level=logging.INFO)

logger = logging.getLogger('nvidia.cheminformatics')
formatter = logging.Formatter(
    '%(asctime)s %(name)s [%(levelname)s]: %(message)s')

# Positive number for # of molecules to select and negative number for using
# all available molecules
MAX_MOLECULES = 100000
BATCH_SIZE = 5000

FINGER_PRINT_FILES = 'filter_*.h5'

client = None
cluster = None


@atexit.register
def closing():
    if cluster:
        cluster.close()
    if client:
        client.close()


class Launcher(object):

    def __init__(self):
        parser = argparse.ArgumentParser(
            description='Nvidia Cheminformatics',
            usage='''
    start <command> [<args>]

Following commands are supported:
   cache      : Create cache
   analyze    : Start Jupyter notebook in a container

To start dash:
    ./start analyze

To create cache:
    ./start cache -p
''')

        parser.add_argument('command', help='Subcommand to run')
        args = parser.parse_args(sys.argv[1:2])

        if not hasattr(self, args.command):
            print('Unrecognized command')
            parser.print_help()
            exit(1)

        getattr(self, args.command)()

    def cache(self):
        """
        Create Cache
        """
        parser = argparse.ArgumentParser(description='Create cache')
        parser.add_argument('-c', '--cache_directory',
                            dest='cache_directory',
                            type=str,
                            default='./.cache_dir',
                            help='Location to create fingerprint cache')
        parser.add_argument('-d', '--debug',
                            dest='debug',
                            action='store_true',
                            default=False,
                            help='Show debug message')

        args = parser.parse_args(sys.argv[2:])

<<<<<<< HEAD
MAX_MOLECULES=1000
ENABLE_GPU = True
PCA_COMPONENTS = 64
=======
        if args.debug:
            logger.setLevel(logging.DEBUG)
>>>>>>> 8ed74070

        cluster = LocalCluster(dashboard_address=':9001',
                               n_workers=12,
                               threads_per_worker=4)
        client = Client(cluster)

        with client:
            task_start_time = datetime.now()

            if not os.path.exists(args.cache_directory):
                logger.info('Creating folder %s...' % args.cache_directory)
                os.makedirs(args.cache_directory)

            chem_data = ChEmblData()
            chem_data.save_fingerprints(
                os.path.join(args.cache_directory, FINGER_PRINT_FILES))

            logger.info('Fingerprint generated in (hh:mm:ss.ms) {}'.format(
                datetime.now() - task_start_time))

    def analyze(self):
        """
        Start analysis
        """
        parser = argparse.ArgumentParser(description='Analyze')

        parser.add_argument('--cpu',
                            dest='cpu',
                            action='store_true',
                            default=False,
                            help='Use CPU')

<<<<<<< HEAD
    start = time.time()
    logger.info('Copying data into cuDF...')
    # fp_arrays = cupy.stack(finger_prints).astype(np.float32)
    df_fingerprints = cudf.DataFrame(finger_prints)
    df_fingerprints.rename(columns={0: 'mol_id'}, inplace=True)
    logger.info(time.time() - start)
=======
        parser.add_argument('-b', '--benchmark',
                            dest='benchmark',
                            action='store_true',
                            default=False,
                            help='Execute for benchmark')

        parser.add_argument('-p', '--pca_comps',
                            dest='pca_comps',
                            type=int,
                            default=64,
                            help='Numer of PCA components')

        parser.add_argument('-n', '--num_clusters',
                            dest='num_clusters',
                            type=int,
                            default=7,
                            help='Numer of clusters(KMEANS)')

        parser.add_argument('-c', '--cache_directory',
                            dest='cache_directory',
                            type=str,
                            default=None,
                            help='Location to pick fingerprint from')

        parser.add_argument('-d', '--debug',
                            dest='debug',
                            action='store_true',
                            default=False,
                            help='Show debug message')

        args = parser.parse_args(sys.argv[2:])

        if args.debug:
            logger.setLevel(logging.DEBUG)

        rmm.reinitialize(managed_memory=True)
        cupy.cuda.set_allocator(rmm.rmm_cupy_allocator)

        enable_tcp_over_ucx = True
        enable_nvlink = False
        enable_infiniband = False

        logger.info('Starting dash cluster...')
        if not args.cpu:
            initialize.initialize(create_cuda_context=True,
                                  enable_tcp_over_ucx=enable_tcp_over_ucx,
                                  enable_nvlink=enable_nvlink,
                                  enable_infiniband=enable_infiniband)
            cluster = LocalCUDACluster(protocol="ucx",
                                       dashboard_address=':9001',
                                       # TODO: automate visible device list
                                       CUDA_VISIBLE_DEVICES=[0, 1],
                                       enable_tcp_over_ucx=enable_tcp_over_ucx,
                                       enable_nvlink=enable_nvlink,
                                       enable_infiniband=enable_infiniband)
        else:
            cluster = LocalCluster(dashboard_address=':9001',
                                   n_workers=12,
                                   threads_per_worker=4)

        client = Client(cluster)

        start_time = datetime.now()
        task_start_time = datetime.now()
        chem_data = ChEmblData()
        if args.cache_directory is None:
            logger.info('Reading molecules from database...')
            mol_df = chem_data.fetch_all_props(num_recs=MAX_MOLECULES,
                                               batch_size=BATCH_SIZE)
        else:
            hdf_path = os.path.join(args.cache_directory, FINGER_PRINT_FILES)
            logger.info('Reading molecules from %s...' % hdf_path)
            mol_df = dask.dataframe.read_hdf(hdf_path, 'fingerprints')
>>>>>>> 8ed74070

        task_start_time = datetime.now()
        if not args.cpu:
            workflow = GpuWorkflow(client,
                                   pca_comps=args.pca_comps,
                                   n_clusters=args.num_clusters)
        else:
            workflow = CpuWorkflow(client,
                                   pca_comps=args.pca_comps,
                                   n_clusters=args.num_clusters)

        mol_df = workflow.execute(mol_df)

        if args.benchmark:
            if not args.cpu:
                mol_df = mol_df.compute()
            print(mol_df.head())

            logger.info('Runtime workflow (hh:mm:ss.ms) {}'.format(
                datetime.now() - task_start_time))
            logger.info('Runtime Total (hh:mm:ss.ms) {}'.format(
                datetime.now() - start_time))
        else:

            logger.info("Starting interactive visualization...")
            print('mol_df', mol_df.shape)
            # v = ChemVisualization(
            #         mol_df,
            #         workflow,
            #         gpu=not args.cpu)

            # logger.info('navigate to https://localhost:5000')
            # v.start('0.0.0.0')


def main():
    Launcher()


if __name__ == '__main__':
    main()<|MERGE_RESOLUTION|>--- conflicted
+++ resolved
@@ -13,6 +13,8 @@
 # WITHOUT WARRANTIES OR CONDITIONS OF ANY KIND, either express or implied.
 # See the License for the specific language governing permissions and
 # limitations under the License.
+
+from nvidia.cheminformatics.utils.fileio import initialize_logfile
 import os
 import sys
 import atexit
@@ -23,6 +25,7 @@
 import argparse
 
 from datetime import datetime
+from dask_cuda.local_cuda_cluster import cuda_visible_devices
 
 import rmm
 import cupy
@@ -35,6 +38,7 @@
 from nvidia.cheminformatics.workflow import CpuWorkflow, GpuWorkflow
 from nvidia.cheminformatics.chembldata import ChEmblData
 from nvidia.cheminformatics.chemvisualize import ChemVisualization
+from nvidia.cheminformatics.utils.fileio import initialize_logfile, log_results
 
 warnings.filterwarnings('ignore', 'Expected ')
 warnings.simplefilter('ignore')
@@ -45,9 +49,6 @@
 formatter = logging.Formatter(
     '%(asctime)s %(name)s [%(levelname)s]: %(message)s')
 
-# Positive number for # of molecules to select and negative number for using
-# all available molecules
-MAX_MOLECULES = 100000
 BATCH_SIZE = 5000
 
 FINGER_PRINT_FILES = 'filter_*.h5'
@@ -111,14 +112,8 @@
 
         args = parser.parse_args(sys.argv[2:])
 
-<<<<<<< HEAD
-MAX_MOLECULES=1000
-ENABLE_GPU = True
-PCA_COMPONENTS = 64
-=======
         if args.debug:
             logger.setLevel(logging.DEBUG)
->>>>>>> 8ed74070
 
         cluster = LocalCluster(dashboard_address=':9001',
                                n_workers=12,
@@ -151,14 +146,6 @@
                             default=False,
                             help='Use CPU')
 
-<<<<<<< HEAD
-    start = time.time()
-    logger.info('Copying data into cuDF...')
-    # fp_arrays = cupy.stack(finger_prints).astype(np.float32)
-    df_fingerprints = cudf.DataFrame(finger_prints)
-    df_fingerprints.rename(columns={0: 'mol_id'}, inplace=True)
-    logger.info(time.time() - start)
-=======
         parser.add_argument('-b', '--benchmark',
                             dest='benchmark',
                             action='store_true',
@@ -175,7 +162,7 @@
                             dest='num_clusters',
                             type=int,
                             default=7,
-                            help='Numer of clusters(KMEANS)')
+                            help='Numer of clusters (KMEANS)')
 
         parser.add_argument('-c', '--cache_directory',
                             dest='cache_directory',
@@ -183,6 +170,24 @@
                             default=None,
                             help='Location to pick fingerprint from')
 
+        parser.add_argument('-m', '--n_mol',
+                            dest='n_mol',
+                            type=int,
+                            default=100000,
+                            help='Number of molecules for analysis. Use negative numbers for using the whole dataset.')
+
+        parser.add_argument('--n_gpu',
+                            dest='n_gpu',
+                            type=int,
+                            default=2,
+                            help='Number of GPUs to use')
+
+        parser.add_argument('--n_cpu',
+                            dest='n_cpu',
+                            type=int,
+                            default=12,
+                            help='Number of CPU workers to use')
+
         parser.add_argument('-d', '--debug',
                             dest='debug',
                             action='store_true',
@@ -193,6 +198,8 @@
 
         if args.debug:
             logger.setLevel(logging.DEBUG)
+
+        initialize_logfile()
 
         rmm.reinitialize(managed_memory=True)
         cupy.cuda.set_allocator(rmm.rmm_cupy_allocator)
@@ -207,17 +214,23 @@
                                   enable_tcp_over_ucx=enable_tcp_over_ucx,
                                   enable_nvlink=enable_nvlink,
                                   enable_infiniband=enable_infiniband)
+
+            CUDA_VISIBLE_DEVICES = cuda_visible_devices(1, range(args.n_gpu)).split(',')
+            CUDA_VISIBLE_DEVICES = [int(x) for x in CUDA_VISIBLE_DEVICES]
+            logger.info('Using GPUs {} ...'.format(CUDA_VISIBLE_DEVICES))
+
             cluster = LocalCUDACluster(protocol="ucx",
                                        dashboard_address=':9001',
                                        # TODO: automate visible device list
-                                       CUDA_VISIBLE_DEVICES=[0, 1],
+                                       CUDA_VISIBLE_DEVICES=CUDA_VISIBLE_DEVICES,
                                        enable_tcp_over_ucx=enable_tcp_over_ucx,
                                        enable_nvlink=enable_nvlink,
                                        enable_infiniband=enable_infiniband)
         else:
+            logger.info('Using {} CPUs ...'.format(args.n_cpu))
             cluster = LocalCluster(dashboard_address=':9001',
-                                   n_workers=12,
-                                   threads_per_worker=4)
+                                   n_workers=args.n_cpu,
+                                   threads_per_worker=2)
 
         client = Client(cluster)
 
@@ -226,14 +239,17 @@
         chem_data = ChEmblData()
         if args.cache_directory is None:
             logger.info('Reading molecules from database...')
-            mol_df = chem_data.fetch_all_props(num_recs=MAX_MOLECULES,
+            mol_df = chem_data.fetch_all_props(num_recs=args.n_mol,
                                                batch_size=BATCH_SIZE)
         else:
             hdf_path = os.path.join(args.cache_directory, FINGER_PRINT_FILES)
             logger.info('Reading molecules from %s...' % hdf_path)
             mol_df = dask.dataframe.read_hdf(hdf_path, 'fingerprints')
->>>>>>> 8ed74070
-
+
+            if args.n_mol > 0:
+                mol_df = mol_df.head(args.n_mol, compute=False)
+
+        print('mol_df.shape', mol_df.shape, args.n_mol)
         task_start_time = datetime.now()
         if not args.cpu:
             workflow = GpuWorkflow(client,
@@ -249,23 +265,27 @@
         if args.benchmark:
             if not args.cpu:
                 mol_df = mol_df.compute()
-            print(mol_df.head())
-
-            logger.info('Runtime workflow (hh:mm:ss.ms) {}'.format(
-                datetime.now() - task_start_time))
-            logger.info('Runtime Total (hh:mm:ss.ms) {}'.format(
-                datetime.now() - start_time))
+                n_cpu, n_gpu = 0, args.n_gpu
+            else:
+                n_cpu, n_gpu = args.n_cpu, 0
+
+            runtime = datetime.now() - task_start_time
+            logger.info('Runtime workflow (hh:mm:ss.ms) {}'.format(runtime))
+            log_results(task_start_time, 'gpu', 'workflow', runtime, n_cpu, n_gpu)
+
+            runtime = datetime.now() - start_time
+            logger.info('Runtime Total (hh:mm:ss.ms) {}'.format(runtime))
+            log_results(task_start_time, 'gpu', 'total', runtime, n_cpu, n_gpu)
         else:
 
             logger.info("Starting interactive visualization...")
-            print('mol_df', mol_df.shape)
-            # v = ChemVisualization(
-            #         mol_df,
-            #         workflow,
-            #         gpu=not args.cpu)
-
-            # logger.info('navigate to https://localhost:5000')
-            # v.start('0.0.0.0')
+            v = ChemVisualization(
+                    mol_df,
+                    workflow,
+                    gpu=not args.cpu)
+
+            logger.info('navigate to https://localhost:5001')
+            v.start('0.0.0.0', port=5001)
 
 
 def main():
